--- conflicted
+++ resolved
@@ -173,15 +173,6 @@
 OrbisTrophiesEnabled=true
 
 [CustomGameOptions]
-<<<<<<< HEAD
-;        RegionCleanupIntervalMS: Interval between region cleanups in milliseconds.
-;     RegionUnvisitedThresholdMS: The amount of time in milliseconds a region needs to remain unvisited to be eligible for cleanup.
-; DisableMovementPowerChargeCost: Disables charge costs for movement powers to imitate pre-BUE behavior.
-;           DisableInstancedLoot: Makes loot free-for-all, Diablo 2 style.
-;        LootSpawnGridCellRadius: Affects the spacing of loot that drops [16-128].
-;	 UISyncDataTimeStartOffsetMS: Offset time for UI Timer synchronization between client and server.
-
-=======
 ;                   AutoUnlockAvatars: Automatically unlocks all avatars for players who have finished the tutorial.
 ;                   AutoUnlockTeamUps: Automatically unlocks all team-ups for players who have finished the tutorial.
 ;             RegionCleanupIntervalMS: Interval between region cleanups in milliseconds.
@@ -190,6 +181,7 @@
 ;               AllowSameGroupTalents: Allows mutually exclusive talents to be enabled at the same time.
 ;                DisableInstancedLoot: Makes loot free-for-all, Diablo 2 style.
 ;             LootSpawnGridCellRadius: Affects the spacing of loot that drops [16-128].
+;         UISyncDataTimeStartOffsetMS: Offset time for UI Timer synchronization between client and server.
 ; TrashedItemExpirationTimeMultiplier: Affects how long items trashed by players remain on the ground.
 ;               DisableAccountBinding: Disables account binding on pickup for items.
 ;             DisableCharacterBinding: Disables character binding on equip for items.
@@ -197,21 +189,17 @@
 
 AutoUnlockAvatars=true
 AutoUnlockTeamUps=true
->>>>>>> 6911c228
 RegionCleanupIntervalMS=300000
 RegionUnvisitedThresholdMS=300000
 DisableMovementPowerChargeCost=false
 AllowSameGroupTalents=false
 DisableInstancedLoot=false
 LootSpawnGridCellRadius=20
-<<<<<<< HEAD
 UISyncDataTimeStartOffsetMS=100
-=======
 TrashedItemExpirationTimeMultiplier=1.0
 DisableAccountBinding=false
 DisableCharacterBinding=true
 GrantStartingCostumeForPrestige=false
->>>>>>> 6911c228
 
 [Billing]
 ; GazillioniteBalanceForNewAccounts: The amount of Gs new accounts will get when they log in for the first time.
