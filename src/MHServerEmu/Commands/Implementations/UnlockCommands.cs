--- conflicted
+++ resolved
@@ -52,99 +52,7 @@
             return "Waypoints unlocked";
         }
 
-<<<<<<< HEAD
         [Command("chapters", "Unlock all chapters.\nUsage: unlock chapters")]
-=======
-        public enum StoryMissionsPrototypeId : ulong
-        {
-            CH00RaftTutorial = 3988755028944361303,
-            CH00NPEEternitySplinter = 15270503549571702218,
-            CH00NPETrainingRoom = 17508547083537161214,
-
-            CH01Main1CleaningUpTheKitchen = 12039607666173157509,
-            CH01Main2VenomsVengeance = 2180395688807505533, 
-            CH01Main3ShockerUnchained = 12387850922441449176,
-            CH01Main4VillainousPursuit = 11885196984710995869, 
-            CH01Main5TabletOfLifeAndTime = 2018163037961003023,
-
-            CH02M1PursuingtheHood = 9023005140006673904,
-            CH02M2AIMLab = 6152302201091463663,
-            CH02M3CleaningtheYard = 6864579066306502076,
-            CH02M4AnImportantTask = 17450495646416838123,
-            CH02M5SomethingFishy = 11958716054822329725,
-            CH02M6BargeIn = 16551603174138714725,
-
-            CH03M1MeetInMadripoor = 2411365884406996002,
-            CH03M2TheLostPatrol = 16450625401512008553,
-            CH03M3SnakesintheGrass = 2379423066362748050,
-            CH03M4EyesofSHIELD = 14553657398579174106,
-            CH03M5TheMuramasaBlade = 13760316042511653991,
-            CH03M6TheTabletChase = 3645611232768629657,
-
-            CH04M1CorruptionInBlue = 488113815984479278,
-            CH04M2PoisonInTheStreets = 7132716867153894677,
-            CH04M3ClutchesOfTheKingPin = 689101055940042173,
-            CH04M4ToppleTheKingpin = 4577923555173997602,
-            CH04M5TroubleatXaviers = 5881376551054089266,
-
-            CH05M1PurificationCrusade = 13548972618267237983,
-            CH05M2MorlockUnderground = 11480444822467255824,
-            CH05M3ChurchOfPurification = 18246490693870165708,
-
-            CH06M1DangerousTechInFortStryker = 7510168730973381101,
-            CH06M2CleansingWrath = 7381688785141701814,
-            CH06M3StrykerUnderSiege = 12384591629388815900,
-
-            CH07M1JetToTheJungle = 5782860060075695120,
-            CH07M2InfestationMostVile = 13095692361079332412,
-            CH07M3MutateGenesis = 6064609115356273572,
-            CH07M4ASinisterPlan = 15811526009050176420,
-            CH07M5AVisitWithSHIELD = 12833355164438633709,
-
-            CH08M1StarktechAndTheIntelligencia = 4572735373997777149,
-            CH08M2SmashHYDRA = 7765219607455406493,
-            CH08M3ADoomedWorld = 6934907781807217259,
-            CH08M4VictoryLap = 16876035236001814968,
-            CH08Side3DoomsLethalLegion = 17642491112597102012,
-
-            CH09M1AFrostyReception = 7881545985209211733,
-            CH09M2BattleForAsgard = 17539112805425617594,
-            CH09M3CityUnderSiege = 13914513569467865706,
-            CH09M4ThroneOfDeceit = 4917040259561101914,
-
-            CH10Main1TheresNoPlaceLikeHome = 15892710982401794316,
-            CH10Main2MysteriesInMadripoor = 12674455325186466011,
-            CH10Main3TowerOfIntrigue = 9031201734025551552,
-            CH10Main4AGatherIntelligence = 15243774829094576163,
-            CH10Main4BSkrullsAtSchool = 1418466953644678947,
-            CH10Main4CSkrullsInStarkTower = 9232874567518200052,
-            CH10Main4DSkrullsOnTheStreets = 14077014987781382384,
-            CH10Main5CulminationOfWar = 14703490378628669207,
-            CH10Main6HeroesTriumph = 61027896657714661,
-        }
-
-        [Command("missions", "Unlock main story missions.\nUsage: unlock missions", AccountUserLevel.Admin)]
-        public string Missions(string[] @params, FrontendClient client)
-        {
-            if (client == null) return "You can only invoke this command from the game.";
-
-            CommandHelper.TryGetPlayerConnection(client, out PlayerConnection playerConnection);
-
-            var manager = playerConnection.Player?.MissionManager;
-            if (manager ==  null) return "Mission manager is null.";
-
-            foreach (PrototypeId missionRef in Enum.GetValues(typeof(StoryMissionsPrototypeId)))
-            {
-                var mission = manager.MissionByDataRef(missionRef);
-                if (mission != null && mission.State != MissionState.Completed)
-                    mission.SetState(MissionState.Completed, true);
-            }
-
-            return "Story missions unlocked";
-        }
-
-        [Command("chapters", "Unlock all chapters.\nUsage: unlock chapters", AccountUserLevel.Admin)]
->>>>>>> 2835fe22
         public string Chapters(string[] @params, FrontendClient client)
         {
             if (client == null) return "You can only invoke this command from the game.";
