﻿using Gazillion;
using MHServerEmu.Commands.Attributes;
using MHServerEmu.Core.Helpers;
using MHServerEmu.Core.Logging;
using MHServerEmu.Core.Network;
using MHServerEmu.Core.VectorMath;
using MHServerEmu.DatabaseAccess.Models;
using MHServerEmu.Games;
using MHServerEmu.Games.Common;
using MHServerEmu.Games.Entities;
using MHServerEmu.Games.Entities.Avatars;
using MHServerEmu.Games.GameData;
<<<<<<< HEAD
using MHServerEmu.Games.Leaderboards;
using MHServerEmu.Games.Missions;
=======
using MHServerEmu.Games.GameData.Prototypes;
>>>>>>> 6911c228
using MHServerEmu.Games.Navi;
using MHServerEmu.Games.Network;
using MHServerEmu.Games.Populations;
using MHServerEmu.Games.Powers.Conditions;

namespace MHServerEmu.Commands.Implementations
{
    [CommandGroup("debug")]
    [CommandGroupDescription("Debug commands for development.")]
    public class DebugCommands : CommandGroup
    {
        private static readonly Logger Logger = LogManager.CreateLogger();

        [Command("test")]
        [CommandDescription("Runs test code.")]
        [CommandUserLevel(AccountUserLevel.Admin)]
        public string Test(string[] @params, NetClient client)
        {
            return string.Empty;
        }

        [Command("forcegc")]
        [CommandDescription("Requests the garbage collector to perform a collection.")]
        [CommandUserLevel(AccountUserLevel.Admin)]
        public string ForceGC(string[] @params, NetClient client)
        {
            GC.Collect();
            GC.WaitForPendingFinalizers();
            
            return "Manual garbage collection successfully requested.";
        }

        [Command("cell")]
        [CommandDescription("Shows current cell.")]
        [CommandInvokerType(CommandInvokerType.Client)]
        public string Cell(string[] @params, NetClient client)
        {
            PlayerConnection playerConnection = (PlayerConnection)client;
            Avatar avatar = playerConnection.Player.CurrentAvatar;

            return $"Current cell: {playerConnection.AOI.Region.GetCellAtPosition(avatar.RegionLocation.Position).PrototypeName}";
        }

        [Command("seed")]
        [CommandDescription("Shows current seed.")]
        [CommandInvokerType(CommandInvokerType.Client)]
        public string Seed(string[] @params, NetClient client)
        {
            PlayerConnection playerConnection = (PlayerConnection)client;

            return $"Current seed: {playerConnection.AOI.Region.RandomSeed}";
        }

        [Command("area")]
        [CommandDescription("Shows current area.")]
        [CommandInvokerType(CommandInvokerType.Client)]
        public string Area(string[] @params, NetClient client)
        {
            PlayerConnection playerConnection = (PlayerConnection)client;
            Avatar avatar = playerConnection.Player.CurrentAvatar;

            return $"Current area: {playerConnection.AOI.Region.GetCellAtPosition(avatar.RegionLocation.Position).Area.PrototypeName}";
        }

        [Command("region")]
        [CommandDescription("Shows current region.")]
        [CommandInvokerType(CommandInvokerType.Client)]
        public string Region(string[] @params, NetClient client)
        {
            PlayerConnection playerConnection = (PlayerConnection)client;

            return $"Current region: {playerConnection.AOI.Region.PrototypeName}";
        }

        public enum Switch
        {
            Off,
            On
        }

        [Command("setmarker")]
        [CommandUsage("debug setmarker [MarkerRef]")]
        [CommandUserLevel(AccountUserLevel.Admin)]
        [CommandParamCount(1)]
        public string SetMarker(string[] @params, NetClient client)
        {
            if (PrototypeId.TryParse(@params[0], out PrototypeId markerRef) == false)
                return $"Failed to parse MarkerRef {@params[0]}";

            PopulationManager.MarkerRef = markerRef;

            return $"SetMarker [{markerRef.GetNameFormatted()}]";
        }

        [Command("spawn")]
        [CommandUsage("debug spawn [on|off]")]
        [CommandUserLevel(AccountUserLevel.Admin)]
        public string Spawn(string[] @params, NetClient client)
        {
            if ((@params.Length > 0 && Enum.TryParse(@params[0], true, out Switch flags)) == false)
                flags = Switch.Off;   // Default Off

            PopulationManager.Debug = (flags == Switch.On) ? true : false;

            return $"Spawn Log [{flags}]";
        }

        [Command("ai")]
        [CommandUsage("debug ai")]
        [CommandUserLevel(AccountUserLevel.Admin)]
        [CommandInvokerType(CommandInvokerType.Client)]
        public string AI(string[] @params, NetClient client)
        {
            PlayerConnection playerConnection = (PlayerConnection)client;
            EntityManager entityManager = playerConnection.Game.EntityManager;

            bool enableAI = entityManager.IsAIEnabled == false;
            entityManager.EnableAI(enableAI);
            return $"AI [{(enableAI ? "On" : "Off")}]";
        }

<<<<<<< HEAD
        [Command("mission", "Usage: debug mission [on|off].", AccountUserLevel.Admin)]
        public string Mission(string[] @params, FrontendClient client)
        {
            if ((@params.Length > 0 && Enum.TryParse(@params[0], true, out Switch flags)) == false)
                flags = Switch.Off;   // Default Off

            MissionManager.Debug = (flags == Switch.On) ? true : false;

            return $"Mission Log [{flags}]";
        }

        [Command("leaderboard", "Usage: debug leaderboard [on|off].", AccountUserLevel.Admin)]
        public string Leaderboards(string[] @params, FrontendClient client)
        {
            if ((@params.Length > 0 && Enum.TryParse(@params[0], true, out Switch flags)) == false)
                flags = Switch.Off;   // Default Off

            LeaderboardManager.Debug = (flags == Switch.On) ? true : false;

            return $"Leaderboard Log [{flags}]";
        }

        [Command("metagame", "Usage: debug metagame [on|off].", AccountUserLevel.Admin)]
        public string Metagame(string[] @params, FrontendClient client)
=======
        [Command("metagame")]
        [CommandUsage("debug metagame [on|off]")]
        [CommandUserLevel(AccountUserLevel.Admin)]
        public string Metagame(string[] @params, NetClient client)
>>>>>>> 6911c228
        {
            if ((@params.Length > 0 && Enum.TryParse(@params[0], true, out Switch flags)) == false)
                flags = Switch.Off;   // Default Off

            Games.MetaGames.MetaGame.Debug = (flags == Switch.On) ? true : false;

            return $"Metagame Log [{flags}]";
        }

        [Command("navi2obj")]
        [CommandDescription("Default PathFlags is Walk, can be [None|Fly|Power|Sight].")]
        [CommandUsage("debug navi2obj [PathFlags]")]
        [CommandUserLevel(AccountUserLevel.Admin)]
        [CommandInvokerType(CommandInvokerType.Client)]
        public string Navi2Obj(string[] @params, NetClient client)
        {
            PlayerConnection playerConnection = (PlayerConnection)client;

            var region = playerConnection.AOI.Region;

            if ((@params.Length > 0 && Enum.TryParse(@params[0], true, out PathFlags flags)) == false)
                flags = PathFlags.Walk;   // Default Walk

            string filename = $"{region.PrototypeName}[{flags}].obj";
            string obj = region.NaviMesh.NaviCdt.MeshToObj(flags);
            FileHelper.SaveTextFileToRoot(filename, obj);
            return $"NaviMesh saved as {filename}";
        }

        [Command("crashgame")]
        [CommandDescription("Crashes the current game instance.")]
        [CommandUserLevel(AccountUserLevel.Admin)]
        [CommandInvokerType(CommandInvokerType.Client)]
        public string CrashGame(string[] @params, NetClient client)
        {
            throw new("Game instance crash invoked by a debug command.");
        }

        [Command("crashserver")]
        [CommandDescription("Crashes the entire server.")]
        [CommandUserLevel(AccountUserLevel.Admin)]
        [CommandInvokerType(CommandInvokerType.ServerConsole)]
        public string CrashServer(string[] @params, NetClient client)
        {
            throw new("Server crash invoked by a debug command.");
        }

        [Command("getconditionlist")]
        [CommandDescription("Gets a list of all conditions tracked by the ConditionPool in the current game.")]
        [CommandInvokerType(CommandInvokerType.Client)]
        public string GetConditionList(string[] @params, NetClient client)
        {
            PlayerConnection playerConnection = (PlayerConnection)client;
            string filePath = $"Download/Conditions_{DateTime.UtcNow.ToString(FileHelper.FileNameDateFormat)}.txt";

            playerConnection.SendMessage(NetMessageAdminCommandResponse.CreateBuilder()
                .SetResponse($"Saved condition list for the current game to {filePath}")
                .SetFilerelativepath(filePath)
                .SetFilecontents(ConditionPool.Instance.GetConditionList())
                .Build());

            return string.Empty;
        }

        [Command("difficulty")]
        [CommandDescription("Shows information about the current difficulty level.")]
        [CommandInvokerType(CommandInvokerType.Client)]
        public string Difficulty(string[] @params, NetClient client)
        {
            PlayerConnection playerConnection = (PlayerConnection)client;

            Avatar avatar = playerConnection.Player?.CurrentAvatar;
            if (avatar == null || avatar.IsInWorld == false)
                return string.Empty;

            var region = avatar.Region;
            Vector3 position = avatar.RegionLocation.Position;
            TuningTable tuningTable = region.TuningTable;

            float playerToMob = tuningTable.GetDamageMultiplier(true, Rank.Popcorn, position);
            float mobToPlayer = tuningTable.GetDamageMultiplier(false, Rank.Player, position);

            return $"Region={region.Prototype}, TuningTable={tuningTable.Prototype}, playerToMob={playerToMob}, mobToPlayer={mobToPlayer}";
        }

        [Command("geteventpoolreport")]
        [CommandDescription("Returns a report representing the state of the ScheduledEventPool in the current game.")]
        [CommandInvokerType(CommandInvokerType.Client)]
        public string GetEventPoolStatus(string[] @params, NetClient client)
        {
            PlayerConnection playerConnection = (PlayerConnection)client;
            Game game = playerConnection.Game;
            string reportString = game.GameEventScheduler.GetPoolReportString();

            string filePath = $"Download/ScheduledEventPoolReport_{DateTime.UtcNow.ToString(FileHelper.FileNameDateFormat)}.txt";

            playerConnection.SendMessage(NetMessageAdminCommandResponse.CreateBuilder()
                .SetResponse($"Saved scheduled event pool report for the current game to {filePath}")
                .SetFilerelativepath(filePath)
                .SetFilecontents(reportString)
                .Build());

            return string.Empty;
        }
    }
}<|MERGE_RESOLUTION|>--- conflicted
+++ resolved
@@ -10,12 +10,8 @@
 using MHServerEmu.Games.Entities;
 using MHServerEmu.Games.Entities.Avatars;
 using MHServerEmu.Games.GameData;
-<<<<<<< HEAD
+using MHServerEmu.Games.GameData.Prototypes;
 using MHServerEmu.Games.Leaderboards;
-using MHServerEmu.Games.Missions;
-=======
-using MHServerEmu.Games.GameData.Prototypes;
->>>>>>> 6911c228
 using MHServerEmu.Games.Navi;
 using MHServerEmu.Games.Network;
 using MHServerEmu.Games.Populations;
@@ -137,37 +133,23 @@
             return $"AI [{(enableAI ? "On" : "Off")}]";
         }
 
-<<<<<<< HEAD
-        [Command("mission", "Usage: debug mission [on|off].", AccountUserLevel.Admin)]
-        public string Mission(string[] @params, FrontendClient client)
+        [Command("leaderboard"]
+        [CommandUsage("debug leaderboard [on|off]")]
+        [CommandUserLevel(AccountUserLevel.Admin)]
+        public string Leaderboard(string[] @params, FrontendClient client)
         {
             if ((@params.Length > 0 && Enum.TryParse(@params[0], true, out Switch flags)) == false)
                 flags = Switch.Off;   // Default Off
 
-            MissionManager.Debug = (flags == Switch.On) ? true : false;
-
-            return $"Mission Log [{flags}]";
-        }
-
-        [Command("leaderboard", "Usage: debug leaderboard [on|off].", AccountUserLevel.Admin)]
-        public string Leaderboards(string[] @params, FrontendClient client)
-        {
-            if ((@params.Length > 0 && Enum.TryParse(@params[0], true, out Switch flags)) == false)
-                flags = Switch.Off;   // Default Off
-
             LeaderboardManager.Debug = (flags == Switch.On) ? true : false;
 
             return $"Leaderboard Log [{flags}]";
         }
 
-        [Command("metagame", "Usage: debug metagame [on|off].", AccountUserLevel.Admin)]
-        public string Metagame(string[] @params, FrontendClient client)
-=======
         [Command("metagame")]
         [CommandUsage("debug metagame [on|off]")]
         [CommandUserLevel(AccountUserLevel.Admin)]
         public string Metagame(string[] @params, NetClient client)
->>>>>>> 6911c228
         {
             if ((@params.Length > 0 && Enum.TryParse(@params[0], true, out Switch flags)) == false)
                 flags = Switch.Off;   // Default Off
