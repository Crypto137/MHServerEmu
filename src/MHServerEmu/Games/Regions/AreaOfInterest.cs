--- conflicted
+++ resolved
@@ -76,7 +76,7 @@
             AdaptPlayerViewWithCameraSettings(cameraSettingPrototype);
         }
 
-<<<<<<< HEAD
+
         private void AdaptPlayerViewWithCameraSettings(CameraSettingPrototype cameraSettingPrototype)
         {
             if (cameraSettingPrototype == null)
@@ -117,10 +117,8 @@
                 new Vector3(_visibilityBounds.Max.X, _visibilityBounds.Max.Y, MaxZ));
         }
 
-        private Dictionary<uint, List<Cell>> GetNewCells(Region region, Vector3 position, Area startArea)
-=======
         private Dictionary<uint, List<Cell>> GetNewCells(Vector3 position, Area startArea)
->>>>>>> fb36853b
+
         {
             Dictionary<uint, List<Cell>> cellsByArea = new();
             Aabb volume = CalcAOIVolumes(position);
@@ -169,15 +167,10 @@
 
         public List<GameMessage> UpdateCells(Vector3 position)
         {
-<<<<<<< HEAD
-            List<GameMessage> messageList = new();
-
-            Aabb volume = CalcAOIVolumes(position);
-=======
             List<GameMessage> messageList = new ();
             Region region = Region;
-            Aabb volume = CalcAOIVolume(position);
->>>>>>> fb36853b
+            Aabb volume = CalcAOIVolumes(position);
+
             _currentFrame++;
             List<Cell> cellsInAOI = new();
             Cell startCell = region.GetCellAtPosition(position);
