--- conflicted
+++ resolved
@@ -119,11 +119,7 @@
                                 $"MARKER={GameDatabase.GetFormattedPrototypeName(markerRef)}, REGIONPOS={regionPos}, CELLPOS={marker.Position}");
                             continue;
                         }
-<<<<<<< HEAD
-                        // Logger.Debug($"Marker [{GameDatabase.GetFormattedPrototypeName(markerRef)}] {regionPos.ToStringFloat()}");
-=======
                         //Logger.Debug($"Marker [{GameDatabase.GetFormattedPrototypeName(markerRef)}] {regionPos}");
->>>>>>> 24c2a4c2
                         AddSpawnTypeLocation(markerRef, marker.Position, marker.Rotation, cell, ++id);
                     }
                 }
