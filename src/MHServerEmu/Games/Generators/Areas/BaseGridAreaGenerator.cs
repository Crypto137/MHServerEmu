﻿using MHServerEmu.Common;
using MHServerEmu.Common.Logging;
using MHServerEmu.Games.Common;
using MHServerEmu.Games.GameData;
using MHServerEmu.Games.GameData.Prototypes;
using MHServerEmu.Games.Generators.Regions;
using MHServerEmu.Games.Regions;
using System.Drawing;
using System.Reflection;

namespace MHServerEmu.Games.Generators.Areas
{
    public class BaseGridAreaGenerator : Generator
    {
        private List<RegionTransitionSpec> _regionTransitions = new();
        private readonly List<RegionTransitionSpec> _requiredTransitions = new();

        public readonly CellSetRegistry CellSetRegistry = new();
        public GenCellGridContainer CellContainer { get; set; }
        public float IncrementZ { get; set; }
        public float IncrementX { get; set; }
        public float IncrementY { get; set; }

        public override Aabb PreGenerate(GRandom random)
        {
            if (!GetPrototype(out var proto)) return null;
            if (!CellSetRegistry.IsInitialized) return null;

            Aabb cellBounds = CellSetRegistry.CellBounds;
            if (!Segment.EpsilonTest(cellBounds.Width, cellBounds.Length)) return null;
            if (!Segment.EpsilonTest(cellBounds.Width, proto.CellSize))
            {
                Console.WriteLine($"Cell Size Differs between Cellset and Area. Area: {Area}");
                return null;
            }

            float сellsX = proto.CellsX;
            float сellsY = proto.CellsY;
            float width = cellBounds.Width;
            float halfWidth = width / 2.0f;
            float halfHeight = cellBounds.Height / 2.0f;

            Vector3 min = new(-halfWidth, -halfWidth, -halfHeight);
            Vector3 max = new(сellsX * width - halfWidth, сellsY * width - halfWidth, halfHeight);

            PreGenerated = true;

            return new(min, max);
        }

        private bool GetPrototype(out BaseGridAreaGeneratorPrototype proto)
        {
            proto = Area.AreaPrototype.Generator as BaseGridAreaGeneratorPrototype;
            return proto != null;
        }

        public override bool Initialize(Area area)
        {
            if (!base.Initialize(area)) return false;

            Region region = area.Region;
            RegionPrototype regionProto = region.RegionPrototype;

            if (regionProto.StartTarget != 0)
            {
                RegionConnectionTargetPrototype target = GameDatabase.GetPrototype<RegionConnectionTargetPrototype>(regionProto.StartTarget);
                if (target != null &&
                    RegionPrototype.Equivalent(GameDatabase.GetPrototype<RegionPrototype>(target.Region), regionProto) &&
                    target.Area == area.GetPrototypeDataRef() && target.Cell != 0)
                {
                    RegionTransitionSpec spec = new(target.Cell, target.Entity, true);
                    _regionTransitions.Add(spec);
                }
            }

            RegionTransition.GetRequiredTransitionData(region.GetPrototypeDataRef(), area.GetPrototypeDataRef(), out _regionTransitions);

            return InitializeCellRegistry() && InitializeContainer();
        }

        private bool InitializeCellRegistry()
        {
            if (!GetPrototype(out var proto)) return false;

            CellSetRegistry.Initialize(proto.SupressMissingCellErrors);

            var cellSets = proto.CellSets;
            if (cellSets == null)
            {
                Logger.Warn("CellGridGenerator with no CellSets specified.");
                return false;
            }

            if (proto.CellSize <= 0)
            {
                Logger.Warn("CellGridGenerator called with zero CellSize.");
                return false;
            }

            if (proto.CellsX <= 0 || proto.CellsY <= 0)
            {
                Logger.Warn("CellGridGenerator called with zero cells (0 Cell Area).");
                return false;
            }

            foreach (var cellSetEntry in cellSets)
            {
                if (cellSetEntry == null) continue;
                CellSetRegistry.LoadDirectory(cellSetEntry.CellSet, cellSetEntry, cellSetEntry.Weight, cellSetEntry.Unique);
            }

            if (!CellSetRegistry.IsComplete())
            {
                Logger.Warn("CellSetRegistry is not complete.");
            }

            return true;
        }

        public virtual bool InitializeContainer()
        {
            if (!GetPrototype(out var proto)) return false;

            if (!CellContainer.Initialize(proto.CellsX, proto.CellsY, CellSetRegistry, proto.DeadEndMax))
            {
                Console.WriteLine("Failed to initialize cell container.");
                return false;
            }

            CellContainer.ConnectAll();
            return true;
        }

        public bool AreCornerCoordinates(int x, int y, int xmin, int xmax, int ymin, int ymax)
        {
            return (x == xmin && y == ymin) || (x == xmax && y == ymax) || (x == xmin && y == ymax) || (x == xmax && y == ymin);
        }

        public override bool GetPossibleConnections(ConnectionList connections, Segment segment)
        {
            if (CellContainer == null) return false;
            connections.Clear();
            if (!GetPrototype(out var proto)) return false;

            Vector3 origin = Area.Origin;
            float cellSize = proto.CellSize;

            void AddConnection(int x, int y, Vector3 point)
            {
<<<<<<< HEAD
                if (proto.NoConnectionsOnCorners && AreCornerCoordinates(x, y, 0, endX, 0, endY)) return;
                if (!CheckAllowedConnections(x, y) || CellContainer.GetCell(x, y) == null) return;
=======
                if (!CheckAllowedConnections(x, y) || CellContainer.GetCell(x, y) == null) return;         
>>>>>>> 16c49f15

                connections.Add(new(
                    origin.X + x * cellSize + point.X,
                    origin.Y + y * cellSize + point.Y,
                    origin.Z + IncrementZ + IncrementX * x + IncrementY * y + point.Z));
            }

            int endx = proto.CellsX - 1;
            int endy = proto.CellsY - 1;
            if (segment.Start.X == segment.End.X)
            {
                var start = segment.Start.X;
                Vector3 pointN = CellSetRegistry.GetConnectionListForType(Cell.Type.N);
                var end = origin.X + endx * cellSize + pointN.X;

                if (Segment.EpsilonTest(start, end, 10.0f))
                {
                    for (int y = 0; y <= endy; ++y)
<<<<<<< HEAD
                        AddConnection(endx, y, pointN, endx, endy);
=======
                    {
                        if (proto.NoConnectionsOnCorners && (y == 0 || y == endy)) continue; 
                        AddConnection(endx, y, pointN);
                    }
>>>>>>> 16c49f15
                    return true;
                }

                Vector3 pointS = CellSetRegistry.GetConnectionListForType(Cell.Type.S);
                end = origin.X + pointS.X;

                if (Segment.EpsilonTest(start, end, 10.0f))
                {
                    for (int y = 0; y <= endy; ++y)
                    {
                        if (proto.NoConnectionsOnCorners && (y == 0 || y == endy)) continue;
                        AddConnection(0, y, pointS);
                    }
                    return true;
                }
            }
            else
            {
                var start = segment.Start.Y;
                Vector3 pointE = CellSetRegistry.GetConnectionListForType(Cell.Type.E);
                var end = origin.Y + endy * cellSize + pointE.Y;

                if (Segment.EpsilonTest(start, end, 10.0f))
                {
                    for (int x = 0; x <= endx; ++x)
                    {
                        if (proto.NoConnectionsOnCorners && (x == 0 || x == endx)) continue;
                        AddConnection(x, endy, pointE);
                    }
                    return true;
                }

                Vector3 pointW = CellSetRegistry.GetConnectionListForType(Cell.Type.W);
                end = origin.Y + pointW.Y;

                if (Segment.EpsilonTest(start, end, 10.0f))
                {
                    for (int x = 0; x <= endx; ++x)
                    {
                        if (proto.NoConnectionsOnCorners && (x == 0 || x == endx)) continue;
                        AddConnection(x, 0, pointW);
                    }
                    return true;
                }
            }
            return false;
        }

        private bool CheckAllowedConnections(int x, int y)
        {
            if (!GetPrototype(out var proto)) return false;

            if (proto.AllowedConnections != null)
            {
                foreach (var connection in proto.AllowedConnections)
                {
                    if (connection == null) continue;

                    Vector2 point = connection.ToIPoint2();
                    if (point.X == x && point.Y == y) return true;
                }
                return false;
            }
            return true;
        }

        public static void CreateConnectedCellList(GenCell cell, List<uint> connectedCells)
        {
            if (cell != null)
            {
                foreach (var connectedCell in cell.Connections)
                    connectedCells.Add(connectedCell.Id);
            }
        }

        public bool CreateRequiredCells(GRandom random, RegionGenerator regionGenerator, List<ulong> areas)
        {
            if (CellContainer == null) return false;

            Picker<Point2> picker = new(random);
            if (!GetPrototype(out var proto)) return false;

            bool failed = false;

            if (!failed && proto.RequiredSuperCells != null)
            {
                foreach (var requiredCellBase in proto.RequiredSuperCells)
                {
                    if (!SpawnRequiredCellBase(random, picker, requiredCellBase))
                    {
                        Logger.Warn($"Failed to place Required Cell. CELL={requiredCellBase} AREA={Area}");
                        failed = true;
                    }
                }
            }

            if (!failed && proto.NonRequiredSuperCells != null)
            {
                Picker<RequiredCellBasePrototype> cellPicker = new(random);
                AddCellsToPicker(cellPicker, proto.NonRequiredSuperCells);
                if (!SpawnNonRequiredCellList(random, picker, cellPicker, proto.NonRequiredSuperCellsMin, proto.NonRequiredSuperCellsMax))
                {
                    Logger.Warn($"Failed to place the minimum number of Non-Required SuperCells. CELLS={Logger.ToString(proto.NonRequiredSuperCells)} AREA={Area}");
                    failed = true;
                }
            }

            if (!failed && _requiredTransitions.Any())
            {
                foreach (RegionTransitionSpec spec in _requiredTransitions)
                {
                    ulong cellRef = spec.GetCellRef();
                    if (proto.RequiresCell(cellRef)) continue;

                    if (cellRef == 0)
                    {
                        Logger.Warn($"Reservable Cell {GameDatabase.GetAssetName(spec.Cell)} Does not Exist in Area {Area}");
                        continue;
                    }

                    FillPickerWithReservableCells(picker, cellRef);

                    if (!picker.Empty() && picker.Pick(out Point2 cellCoord))
                    {
                        CellContainer.ReserveCell(cellCoord.X, cellCoord.Y, cellRef,
                            spec.Start ? GenCell.GenCellType.Start : GenCell.GenCellType.Destination);
                    }
                    else
                    {
                        failed = true;
                        Logger.Warn($"Failed to place Required Transition Cell. CELL={cellRef} AREA={Area}");
                    }
                }
            }


            if (Area != null)
            {
                var randomInstances = Area.RandomInstances;

                if (!failed && randomInstances.Any())
                {
                    foreach (var randomInstance in randomInstances)
                    {
                        if (randomInstance == null) continue;

                        ulong cellAsset = randomInstance.OriginCell;
                        if (cellAsset == 0) continue;

                        ulong cellRef = GameDatabase.GetDataRefByAsset(cellAsset);
                        if (cellRef == 0) continue;

                        FillPickerWithReservableCells(picker, cellRef, randomInstance);

                        if (!picker.Empty() && picker.Pick(out Point2 cellCoord))
                        {
                            if (CellContainer.ReserveCell(cellCoord.X, cellCoord.Y, cellRef, GenCell.GenCellType.Destination))
                            {
                                if (randomInstance.OverrideLocalPopulation != 0)
                                {
                                    GenCell cell = CellContainer.GetCell(cellCoord.X, cellCoord.Y);
                                    if (cell != null) cell.PopulationThemeOverrideRef = randomInstance.OverrideLocalPopulation;
                                }
                            }
                            else
                            {
                                failed = true;
                                Logger.Warn($"Failed to place Random Instance Cell. CELL={cellRef}");
                            }
                        }
                    }
                }
            }

            if (!failed && proto.RequiredCells != null)
            {
                foreach (var requiredCellBase in proto.RequiredCells)
                {
                    if (!SpawnRequiredCellBase(random, picker, requiredCellBase))
                    {
                        failed = true;
                        Logger.Warn($"Failed to place 'RequiredCells'. CELLS={requiredCellBase}");
                    }
                }
            }

            if (!failed)
            {
                failed = !regionGenerator.GetRequiredPOICellsForArea(Area, random, out var list);
                if (!failed)
                {
                    foreach (Prototype requiredCellBase in list)
                    {
                        if (!SpawnRequiredCellBase(random, picker, (RequiredCellBasePrototype)requiredCellBase))
                        {
                            failed = true;
                            Logger.Warn($"Failed to place RequiredPOI. CELLS={requiredCellBase}");
                        }
                    }
                }
            }

            if (!failed && proto.NonRequiredNormalCells != null)
            {
                Picker<RequiredCellBasePrototype> cellPicker = new(random);
                AddCellsToPicker(cellPicker, proto.NonRequiredNormalCells);
                if (!SpawnNonRequiredCellList(random, picker, cellPicker, proto.NonRequiredNormalCellsMin, proto.NonRequiredNormalCellsMax))
                {
                    failed = true;
                    Logger.Warn($"Failed to place the minimum number of Non-Required Normal Cells.");
                }
            }
            return !failed;
        }

        private bool FillPickerWithReservableCells(Picker<Point2> picker, ulong cellRef, RequiredCellBasePrototype requiredCell = null)
        {
            if (CellContainer == null) return false;
            picker.Clear();

            for (int y = 0; y < CellContainer.Height; ++y)
            {
                for (int x = 0; x < CellContainer.Width; ++x)
                {
                    if ((requiredCell == null || CheckRequiredCellLocationRestrictions(requiredCell, x, y))
                        && CellContainer.ReservableCell(x, y, cellRef))
                        picker.Add(new(x, y));
                }
            }
            return !picker.Empty();
        }

        private bool CheckRequiredCellLocationRestrictions(RequiredCellBasePrototype requiredCell, int x, int y)
        {
            if (requiredCell == null || requiredCell.LocationRestrictions == null) return true;

            foreach (var requiredCellRestrict in requiredCell.LocationRestrictions)
                if (requiredCellRestrict.CheckPoint(x, y, CellContainer.Width, CellContainer.Height)) return true;

            return false;
        }

        private bool SpawnNonRequiredCellList(GRandom random, Picker<Point2> picker, Picker<RequiredCellBasePrototype> cellPicker, int min, int max)
        {
            if (max <= 0 || min > max) return false;

            int next = random.Next(min, max + 1);
            int cellIndex = 0;

            while (!cellPicker.Empty())
            {
                if (cellPicker.PickRemove(out RequiredCellBasePrototype cellBase) && cellBase != null)
                {
                    if (SpawnRequiredCellBase(random, picker, cellBase))
                    {
                        cellIndex++;
                        if (cellIndex == next || cellIndex == max) break;
                    }
                }
            }

            return cellIndex >= min;
        }

        private static void AddCellsToPicker(Picker<RequiredCellBasePrototype> cellPicker, RequiredCellBasePrototype[] requiredCellBase)
        {
            foreach (var cell in requiredCellBase) cellPicker.Add(cell);
        }

        private bool SpawnRequiredCellBase(GRandom random, Picker<Point2> picker, RequiredCellBasePrototype requiredCellBase)
        {
            if (requiredCellBase == null) return false;

            if (requiredCellBase is RequiredSuperCellEntryPrototype requiredSuperCellEntry)
            {
                SuperCellPrototype superCell = GameDatabase.GetPrototype<SuperCellPrototype>(requiredSuperCellEntry.SuperCell);
                if (superCell == null) return false;

                if (!TrySpawningSuperCell(requiredSuperCellEntry, random, superCell)) return false;
                return true;
            }

            if (requiredCellBase is RequiredCellPrototype requiredCell)
            {
                ulong cellAssetRef = requiredCell.Cell;
                if (cellAssetRef == 0)
                {
                    Logger.Trace($"{Region}\n  Generator contains a RequiredCell entry that has an empty cell field.");
                    return false;
                }

                ulong cellRef = GameDatabase.GetDataRefByAsset(cellAssetRef);
                if (cellRef == 0)
                {
                    Logger.Trace($"{Region}\n  Generator contains a RequiredCell Asset, {GameDatabase.GetAssetName(cellAssetRef)}, that does not match the corresponding filename");
                    return false;
                }

                FillPickerWithReservableCells(picker, cellRef, requiredCell);

                if (!picker.Empty() && picker.Pick(out Point2 cellCoord))
                {
                    CellContainer.ReserveCell(cellCoord.X, cellCoord.Y, cellRef,
                        requiredCell.Destination ? GenCell.GenCellType.Destination : GenCell.GenCellType.None);

                    if (requiredCell.PopulationThemeOverride != 0)
                    {
                        GenCell cell = CellContainer.GetCell(cellCoord.X, cellCoord.Y);
                        if (cell != null) cell.PopulationThemeOverrideRef = requiredCell.PopulationThemeOverride;
                    }

                    return true;
                }
            }

            return false;
        }

        private bool TrySpawningSuperCell(RequiredSuperCellEntryPrototype requiredSuperCellEntry, GRandom random, SuperCellPrototype superCell)
        {
            if (superCell == null || superCell.Entries == null) return false;

            superCell.PostProcess(); // Fix to avoid Max == null

            Picker<Point2> picker = new(random);
            for (int x = 0; x < CellContainer.Width - superCell.Max.X; x++)
            {
                for (int y = 0; y < CellContainer.Height - superCell.Max.Y; y++)
                {
                    if (CheckRequiredCellLocationRestrictions(requiredSuperCellEntry, x, y))
                        picker.Add(new(x, y));
                }
            }

            bool success = false;
            Point2 pick = new(0, 0);
            while (!picker.Empty() && !success)
            {
                if (picker.PickRemove(out pick))
                {
                    success = true;
                    foreach (SuperCellEntryPrototype superCellEntry in superCell.Entries)
                    {
                        if (superCellEntry == null) continue;

<<<<<<< HEAD
                        Point2 cellCoord = new(pick.X + superCellEntry.X, pick.Y + superCellEntry.Y);
=======
                        Point2 cellCoord = new (pick.X + superCellEntry.Offset.X, pick.Y + superCellEntry.Offset.Y);
>>>>>>> 16c49f15
                        if (!CellContainer.ReservableCell(cellCoord.X, cellCoord.Y, GameDatabase.GetDataRefByAsset(superCellEntry.Cell)))
                            success = false;
                    }
                }
            }

            if (success)
            {
                List<ulong> list = new();
                foreach (SuperCellEntryPrototype superCellEntry in superCell.Entries)
                {
                    if (superCellEntry == null) continue;

<<<<<<< HEAD
                    Point2 cellCoord = new(pick.X + superCellEntry.X, pick.Y + superCellEntry.Y);
=======
                    Point2 cellCoord = new (pick.X + superCellEntry.Offset.X, pick.Y + superCellEntry.Offset.Y);
>>>>>>> 16c49f15

                    if (!CellContainer.ReservableCell(cellCoord.X, cellCoord.Y, GameDatabase.GetDataRefByAsset(superCellEntry.Cell))) continue;

                    ulong cellRef = superCellEntry.PickCell(random, list);
                    CellContainer.ReserveCell(cellCoord.X, cellCoord.Y, cellRef, GenCell.GenCellType.None);
                    list.Add(cellRef);

                    if (requiredSuperCellEntry.PopulationThemeOverride != 0)
                    {
                        GenCell cell = CellContainer.GetCell(cellCoord.X, cellCoord.Y);
                        cell.PopulationThemeOverrideRef = requiredSuperCellEntry.PopulationThemeOverride;
                    }

                    RemoveCellFromRegionTransitionSpecList(superCellEntry.Cell);
                }
            }

            return success;
        }

        private void RemoveCellFromRegionTransitionSpecList(ulong cell)
        {
            _requiredTransitions.RemoveAll(transition => cell == transition.Cell);
        }

        public bool GenerateRandomInstanceLinks(GRandom random)
        {
            if (Area == null) return false;

            List<RandomInstanceRegionPrototype> randomInstances = Area.RandomInstances;
            randomInstances.Clear();

            if (!GetPrototype(out var proto)) return false;

            if (proto.RandomInstances != null)
            {
                RandomInstanceListPrototype randomInstanceList = proto.RandomInstances;
                if (randomInstanceList != null && randomInstanceList.List != null)
                {
                    Picker<RandomInstanceRegionPrototype> picker = new(random);
                    foreach (var randomInstanceRegion in randomInstanceList.List)
                    {
                        if (randomInstanceRegion == null) continue;
                        picker.Add(randomInstanceRegion, randomInstanceRegion.Weight);
                    }

                    int picks = randomInstanceList.Picks;
                    while (picks > 0 && !picker.Empty())
                    {
                        if (picker.PickRemove(out RandomInstanceRegionPrototype pick))
                            randomInstances.Add(pick);
                        picks--;
                    }
                }
            }

            return true;
        }

        public void ProcessDeleteExtraneousCells(GRandom random, int chance)
        {
            if (CellContainer == null) return;
            // number of cells to be deleted
            int cells = chance * CellContainer.NumCells / 100;
            GetPrototype(out BaseGridAreaGeneratorPrototype proto);

            void CheckRoomKill(CellDeletionEnum method)
            {
                if (method == CellDeletionEnum.Random)
                    DeleteGuessAndCheck(random, cells);
                else if (method == CellDeletionEnum.Edge)
                    DeleteEdgeCreep(random, cells);
                else if (method == CellDeletionEnum.Corner)
                    DeleteCornerCreep(random, cells);
            }

            CheckRoomKill(proto.RoomKillMethod);

            if (proto.SecondaryDeletionProfiles != null)
            {
                foreach (var profile in proto.SecondaryDeletionProfiles)
                {
                    cells = (int)(profile.RoomKillPct * CellContainer.NumCells) / 100;
                    CheckRoomKill(profile.RoomKillMethod);
                }
            }
        }

        private void DeleteEdgeCreep(GRandom random, int cells)
        {
            if (!GetPrototype(out var proto)) return;

            List<Point2> deleteList = new();
            int min = Math.Min(proto.CellsX / 2, proto.CellsY / 2);
            for (int radius = 0; radius < min && cells > 0; ++radius)
            {
                Picker<Point2> picker = new(random);
                while (cells > 0 && GetEdgeRadiusDeletableCellList(deleteList, radius, true))
                {
                    picker.Clear();
                    foreach (var point in deleteList)
                        picker.Add(point);

                    if (picker.PickRemove(out Point2 cellCoord))
                    {
                        if (CellContainer.GetCell(cellCoord.X, cellCoord.Y) != null
                            && CellContainer.DestroyableCell(cellCoord.X, cellCoord.Y))
                        {
                            CellContainer.DestroyCell(cellCoord.X, cellCoord.Y);
                            --cells;
                            continue;
                        }
                    }
                }
            }
        }

        private void DeleteCornerCreep(GRandom random, int cells)
        {
            if (!GetPrototype(out var proto)) return;

            List<Point2> deleteList = new();
            int max = Math.Max(proto.CellsX / 2, proto.CellsY / 2);
            for (int radius = 0; radius < max && cells > 0; ++radius)
            {
                Picker<Point2> picker = new(random);
                while (cells > 0 && GetCornerRadusDeletableCellList(deleteList, radius, true))
                {
                    picker.Clear();
                    foreach (var point in deleteList)
                        picker.Add(point);

                    if (picker.PickRemove(out Point2 cellCoord))
                    {
                        if (CellContainer.GetCell(cellCoord.X, cellCoord.Y) != null
                            && CellContainer.DestroyableCell(cellCoord.X, cellCoord.Y))
                        {
                            CellContainer.DestroyCell(cellCoord.X, cellCoord.Y);
                            --cells;
                        }
                    }
                }
            }
        }

        private bool GetEdgeRadiusDeletableCellList(List<Point2> deleteList, int radius, bool clear)
        {
            if (clear) deleteList.Clear();
            if (!GetPrototype(out var proto)) return false;

            if (radius < proto.CellsX - radius - 1)
            {
                for (int x = radius; x < proto.CellsX - radius - 1; ++x)
                {
                    UniqueAddDeletableCell(CellContainer, deleteList, x, radius);
                    UniqueAddDeletableCell(CellContainer, deleteList, x, proto.CellsY - radius - 1);
                }
            }
            else if (radius == proto.CellsX - radius - 1)
            {
                for (int x = radius; x < proto.CellsX - radius - 1; ++x)
                {
                    UniqueAddDeletableCell(CellContainer, deleteList, x, radius);
                }
            }

            if (radius + 1 < proto.CellsY - radius - 2)
            {
                for (int y = radius + 1; y < proto.CellsY - radius - 2; ++y)
                {
                    UniqueAddDeletableCell(CellContainer, deleteList, radius, y);
                    UniqueAddDeletableCell(CellContainer, deleteList, proto.CellsX - radius - 1, y);
                }
            }
            else if (radius + 1 == proto.CellsY - radius - 2)
            {
                for (int y = radius + 1; y < proto.CellsY - radius - 2; ++y)
                {
                    UniqueAddDeletableCell(CellContainer, deleteList, radius, radius + 1);
                }
            }

            return deleteList.Any();
        }

        private bool GetCornerRadusDeletableCellList(List<Point2> deleteList, int radius, bool clear)
        {
            if (clear) deleteList.Clear();

            if (!GetPrototype(out var proto)) return false;

            for (int x = 0; x <= radius; ++x)
            {
                UniqueAddDeletableCell(CellContainer, deleteList, x, radius);
                UniqueAddDeletableCell(CellContainer, deleteList, x, proto.CellsY - 1 - radius);
            }

            for (int y = 0; y <= radius; ++y)
            {
                UniqueAddDeletableCell(CellContainer, deleteList, radius, y);
                UniqueAddDeletableCell(CellContainer, deleteList, proto.CellsX - 1 - radius, y);
            }

            for (int x = proto.CellsX - 1; x >= proto.CellsX - 1 - radius; --x)
            {
                UniqueAddDeletableCell(CellContainer, deleteList, x, proto.CellsY - 1 - radius);
                UniqueAddDeletableCell(CellContainer, deleteList, x, radius);
            }

            for (int y = proto.CellsY - 1; y >= proto.CellsY - 1 - radius; --y)
            {
                UniqueAddDeletableCell(CellContainer, deleteList, proto.CellsX - 1 - radius, y);
                UniqueAddDeletableCell(CellContainer, deleteList, radius, y);
            }

            return deleteList.Any();
        }

        private static void UniqueAddDeletableCell(GenCellGridContainer cellContainer, List<Point2> deleteList, int x, int y)
        {
            if (cellContainer.GetCell(x, y) != null
                && cellContainer.DestroyableCell(x, y))
            {
                Point2 cellCoord = new(x, y);
                foreach (var deleteCoord in deleteList)
                    if (deleteCoord == cellCoord) return;

                deleteList.Add(cellCoord);
            }
        }

        private void DeleteGuessAndCheck(GRandom random, int cells)
        {
            Picker<Point2> picker = new(random);

            for (int y = 0; y < CellContainer.Height; ++y)
            {
                for (int x = 0; x < CellContainer.Width; ++x)
                {
                    if (CellContainer.GetCell(x, y) != null
                        && CellContainer.DestroyableCell(x, y))
                        picker.Add(new(x, y));
                }
            }

            while (cells > 0 && !picker.Empty())
            {
                if (picker.PickRemove(out Point2 cellCoord))
                {
                    if (CellContainer.GetCell(cellCoord.X, cellCoord.Y) != null
                        && CellContainer.DestroyableCell(cellCoord.X, cellCoord.Y))
                    {
                        CellContainer.DestroyCell(cellCoord.X, cellCoord.Y);
                        --cells;
                    }
                }
            }
        }

        public bool EstablishExternalConnections()
        {
            if (CellContainer == null) return false;
            GetPrototype(out var proto);

            Aabb regionBounds = Area.RegionBounds;
            float cellSize = proto.CellSize;
            float halfCellSize = cellSize / 2.0f;
            Vector3 origin = Area.Origin;

            Area previousArea = Region.ProgressionGraph.GetPreviousArea(Area);

            foreach (AreaConnectionPoint areaConnection in Area.AreaConnections)
            {
                Vector3 position = areaConnection.Position;

                float x = position.X + halfCellSize - origin.X - 1.0f;
                float y = position.Y + halfCellSize - origin.Y - 1.0f;
                int xCell = (int)(x / cellSize);
                int yCell = (int)(y / cellSize);

                GenCell cell = CellContainer.GetCell(xCell, yCell);
                if (cell == null) continue;

                GenCell.GenCellType type = GenCell.GenCellType.Destination;
                if (previousArea != null && previousArea == areaConnection.ConnectedArea)
                    type = GenCell.GenCellType.Start;

                Cell.Type connectionType = Cell.Type.None;
                if (Segment.EpsilonTest(regionBounds.Max.X, position.X, 10.0f))
                    connectionType = Cell.Type.N;
                else if (Segment.EpsilonTest(regionBounds.Max.Y, position.Y, 10.0f))
                    connectionType = Cell.Type.E;
                else if (Segment.EpsilonTest(regionBounds.Min.X, position.X, 10.0f))
                    connectionType = Cell.Type.S;
                else if (Segment.EpsilonTest(regionBounds.Min.Y, position.Y, 10.0f))
                    connectionType = Cell.Type.W;

                if (connectionType != Cell.Type.None)
                {
                    cell.SetExternalConnection(connectionType, areaConnection.ConnectedArea, areaConnection.ConnectPosition);
                    CellContainer.AddStartOrDestinationCell(cell, type);
                }
                else
                {
                    Logger.Trace("No cells were flagged with connections.");
                }
            }
            return true;
        }

        public void ProcessCellPositions(float cellSize)
        {
            if (CellContainer == null) return;

            for (int x = 0; x < CellContainer.Width; x++)
            {
                for (int y = 0; y < CellContainer.Height; y++)
                {
                    GenCell cell = CellContainer.GetCell(x, y);
                    if (cell != null) cell.Position = GetCellOffset(x, y, cellSize);
                }
            }
        }

        private Vector3 GetCellOffset(int x, int y, float cellSize)
        {
            return new(x * cellSize, y * cellSize, IncrementZ + IncrementX * x + IncrementY * y);
        }

        public void ProcessAssignUniqueCellIds()
        {
            if (CellContainer == null) return;
            foreach (GenCell cell in CellContainer)
                if (cell != null) cell.Id = AllocateCellId();
        }

        public void ProcessRegionConnectionsAndDepth()
        {
            if (Region != null) CellContainer.DetermineCellDepthsAndShortestPath();
        }

        public class RoadInfo
        {
            public Cell.Type Type;
            public Cell.Type RoadType;
            public bool InCell;
            public int Distance;
            public Point2 PrevPoint;
        }

        public bool GenerateRoads(GRandom random, RoadGeneratorPrototype roadGeneratorProto)
        {
            if (CellContainer == null || roadGeneratorProto == null || roadGeneratorProto.Cells == null) return true;

            List<Point2> roadPoints = new();

            for (int x = 0; x < CellContainer.Width; ++x)
            {
                for (int y = 0; y < CellContainer.Height; ++y)
                {
                    GenCell cell = CellContainer.GetCell(x, y);
                    if (cell != null)
                    {
                        if (cell.ExternalConnections != Cell.Type.None && cell.CellRef == 0)
                        {
                            Cell.Walls requiredWalls = cell.RequiredWalls;
                            ulong cellRef = CellSetRegistry.HasCellWithWalls(requiredWalls) ? CellSetRegistry.GetCellSetAssetPickedByWall(random, requiredWalls) : 0;

                            if (!CellContainer.ReservableCell(x, y, cellRef)) return false;
                            CellContainer.ReserveCell(x, y, cellRef, GenCell.GenCellType.Destination);
                        }
                        if (cell.CellRef != 0)
                        {
                            CellPrototype cellProto = GameDatabase.GetPrototype<CellPrototype>(cell.CellRef);
                            if (cellProto != null && cellProto.RoadConnections != Cell.Type.None)
                                roadPoints.Add(new(x, y));
                        }
                    }
                }
            }

            int count = roadPoints.Count;
            if (count < 2)
            {
                Logger.Trace($"RoadGenerator specified in Area, but only {count} Road Point found. AREA={Area}");
                return true;
            }

            int gridSize = CellContainer.Width * CellContainer.Height;
            RoadInfo[] roadGrid = new RoadInfo[gridSize];
            ulong firstCellRef = GameDatabase.GetDataRefByAsset(roadGeneratorProto.Cells.First());
            for (int x = 0; x < CellContainer.Width; ++x)
            {
                for (int y = 0; y < CellContainer.Height; ++y)
                {
                    RoadInfo roadInfo = roadGrid[CellContainer.GetIndex(x, y)];
                    roadInfo.Type = Cell.Type.None;
                    roadInfo.RoadType = Cell.Type.None;
                    roadInfo.InCell = false;

                    GenCell cell = CellContainer.GetCell(x, y);
                    if (cell != null)
                    {
                        if (cell.CellRef != 0)
                        {
                            CellPrototype cellProto = GameDatabase.GetPrototype<CellPrototype>(cell.CellRef);
                            if (cellProto != null)
                            {
                                roadInfo.InCell = true;
                                roadInfo.Type = cellProto.Type;
                                roadInfo.RoadType = cellProto.RoadConnections;
                            }
                        }
                        else
                        {
                            if (CellContainer.ReservableCell(x, y, firstCellRef))
                            {
                                roadInfo.Type = Cell.Type.NESW;
                            }
                        }
                    }
                }
            }

            HashSet<int> setIndexes = new();
            List<int> workingStack = new();
            List<List<int>> results = new();
            for (int i = 0; i < count; ++i) setIndexes.Add(i);
            Permutations(setIndexes, workingStack, results, count);

            List<int> bestResult = null;
            float bestDistance = float.MaxValue;

            foreach (var result in results)
            {
                if (result != null)
                {
                    float distance = 0.0f;
                    for (int i = 0; i < result.Count - 1; ++i)
                    {
                        int indexA = result[i];
                        int indexB = result[i + 1];
                        Point2 pointA = new(roadPoints[indexA].X, roadPoints[indexA].Y);
                        Point2 pointB = new(roadPoints[indexB].X, roadPoints[indexB].Y);
                        distance += Point2.DistanceSquared2D(pointA, pointB);
                    }

                    if (distance < bestDistance)
                    {
                        bestDistance = distance;
                        bestResult = result;
                    }
                }
            }

            if (bestResult != null && workingStack.Count == 0)
                workingStack.AddRange(bestResult);

            foreach (var result in results) result.Clear();
            results.Clear();

            List<RoadInfo> listRoads = new(roadGrid);

            for (int i = 0; i < workingStack.Count - 1; ++i)
            {
                int indexA = workingStack[i];
                int indexB = workingStack[i + 1];
                List<RoadInfo> buildGrid = new(roadGrid);
                if (BuildRoad(buildGrid, roadPoints[indexA], roadPoints[indexB]))
                {
                    for (int n = 0; n < buildGrid.Count; ++n)
                        buildGrid[n].RoadType |= buildGrid[n].RoadType;
                }
                else return false;
            }

            for (int i = 0; i < listRoads.Count; ++i)
            {
                RoadInfo info = listRoads[i];
                if (info.RoadType != Cell.Type.None && !info.InCell)
                {
                    Picker<ulong> picker = new(random);
                    foreach (var cellAsset in roadGeneratorProto.Cells)
                    {
                        ulong cellRef = GameDatabase.GetDataRefByAsset(cellAsset);
                        CellPrototype cellProto = GameDatabase.GetPrototype<CellPrototype>(cellRef);
                        if (cellProto != null && cellProto.RoadConnections == info.RoadType)
                            picker.Add(cellRef);
                    }

                    if (!picker.Empty() && picker.Pick(out ulong pickedCell))
                    {
                        int x = i % CellContainer.Width;
                        int y = i / CellContainer.Width;

                        if (CellContainer.ReservableCell(x, y, pickedCell))
                            CellContainer.ReserveCell(x, y, pickedCell, GenCell.GenCellType.None);
                    }
                }
            }

            return true;
        }

        private bool BuildRoad(List<RoadInfo> buildGrid, Point2 pointA, Point2 pointB)
        {
            RoadInfo infoA = buildGrid[CellContainer.GetIndex(pointA.X, pointA.Y)];
            if (!VerifyCellToDirAndCheckType(buildGrid, pointA.X, pointA.Y, infoA.RoadType, Cell.Type.NESW))
            {
                Logger.Trace($"RoadGenerator specified in Area, but A road connection is blocked. AREA={Area}");
                return false;
            }

            RoadInfo infoB = buildGrid[CellContainer.GetIndex(pointB.X, pointB.Y)];
            if (!VerifyCellToDirAndCheckType(buildGrid, pointB.X, pointB.Y, infoB.RoadType, Cell.Type.NESW))
            {
                Logger.Trace($"RoadGenerator specified in Area, but B road connection is blocked. AREA={Area}");
                return false;
            }

            if (CellsBothInSuperCell(
                CellContainer.GetCell(pointA.X, pointA.Y),
                CellContainer.GetCell(pointB.X, pointB.Y))) return true;

            if (!GetPointTo(infoA.RoadType, pointA, out Point2 roadA)
                || !GetPointTo(infoB.RoadType, pointB, out Point2 roadB)) return false;

            if (roadB == pointA || roadA == pointB) return true;

            List<Point2> road = new();
            DijkstraRoad(buildGrid, roadA, roadB, road);
            if (road.Count == 0) return false;

            for (int i = 0; i < road.Count; ++i)
            {
                RoadInfo info = buildGrid[road[i].X + road[i].Y * CellContainer.Width];

                if (i - 1 >= 0)
                    ProcessRoadInfo(road[i], road[i - 1], info);

                if (i + 1 < road.Count)
                    ProcessRoadInfo(road[i], road[i + 1], info);

                ProcessRoadInfo(road[i], pointA, info);
                ProcessRoadInfo(road[i], pointB, info);
            }

            return true;
        }

        private static void ProcessRoadInfo(Point2 a, Point2 b, RoadInfo info)
        {
            if (IsPointBToDirOfA(a, b, Cell.Type.N)) info.RoadType |= Cell.Type.N;
            if (IsPointBToDirOfA(a, b, Cell.Type.E)) info.RoadType |= Cell.Type.E;
            if (IsPointBToDirOfA(a, b, Cell.Type.S)) info.RoadType |= Cell.Type.S;
            if (IsPointBToDirOfA(a, b, Cell.Type.W)) info.RoadType |= Cell.Type.W;
        }

        private static bool IsPointBToDirOfA(Point2 pointA, Point2 pointB, Cell.Type dir)
        {
            if (GetPointTo(dir, pointA, out Point2 pointTo))
                return pointB == pointTo;

            return false;
        }

        private static bool GetPointTo(Cell.Type direction, Point2 point, out Point2 pointTo)
        {
            pointTo = new(point);

            switch (direction)
            {
                case Cell.Type.N:
                    pointTo.X += 1;
                    return true;

                case Cell.Type.E:
                    pointTo.Y += 1;
                    return true;

                case Cell.Type.S:
                    pointTo.X -= 1;
                    return true;

                case Cell.Type.W:
                    pointTo.Y -= 1;
                    return true;
            }

            return false;
        }

        public void BuildExcludedListLikeCells(int x, int y, Cell.Type cellType, List<ulong> excludedList)
        {
            if (CellContainer == null) return;

            void AddExcludedCell(int tX, int tY)
            {
                if (CellContainer.TestCoord(tX, tY))
                {
                    GenCell testCell = CellContainer.GetCell(tX, tY);
                    if (testCell != null && testCell.CellRef != 0 && CellContainer.DetermineType(tX, tY) == cellType)
                        excludedList.Add(testCell.CellRef);
                }
            }

            AddExcludedCell(x + 1, y);  // N
            AddExcludedCell(x, y + 1);  // E
            AddExcludedCell(x - 1, y);  // S
            AddExcludedCell(x, y - 1);  // W 
        }

        public bool PlaceFillerRoom(GRandom random, int x, int y, Vector3 position)
        {
            Cell.Filler filler = Cell.Filler.None;

            if (CellContainer.GetCell(x + 1, y, false) != null) filler |= Cell.Filler.N;
            if (CellContainer.GetCell(x + 1, y + 1, false) != null) filler |= Cell.Filler.NE;
            if (CellContainer.GetCell(x, y + 1, false) != null) filler |= Cell.Filler.E;
            if (CellContainer.GetCell(x - 1, y + 1, false) != null) filler |= Cell.Filler.SE;
            if (CellContainer.GetCell(x - 1, y, false) != null) filler |= Cell.Filler.S;
            if (CellContainer.GetCell(x - 1, y - 1, false) != null) filler |= Cell.Filler.SW;
            if (CellContainer.GetCell(x, y - 1, false) != null) filler |= Cell.Filler.W;
            if (CellContainer.GetCell(x + 1, y - 1, false) != null) filler |= Cell.Filler.NW;

            ulong cellRef = CellSetRegistry.GetCellSetAssetPickedByFiller(random, filler);
            if (cellRef == 0) cellRef = CellSetRegistry.GetCellSetAssetPickedByFiller(random, Cell.Filler.None);

            if (cellRef != 0)
            {
                CellSettings cellSettings = new()
                {
                    PositionInArea = new(position),
                    CellRef = cellRef
                };
                return Area.AddCell(AllocateCellId(), cellSettings) != null;
            }
            return false;
        }

        private bool DijkstraRoad(List<RoadInfo> buildGrid, Point2 pointA, Point2 pointB, List<Point2> road)
        {
            Point2 invalidPoint = new(-1, -1);
            List<Point2> visitedNodes = new();

            foreach (var roadInfo in buildGrid)
            {
                roadInfo.Distance = int.MaxValue;
                roadInfo.PrevPoint = invalidPoint;
            }

            buildGrid[CellContainer.GetIndex(pointA.X, pointA.Y)].Distance = 0;
            visitedNodes.Add(pointA);

            void ProcessNeighbor(Point2 currentNode, int distance, Cell.Type direction)
            {
                if (GetPointTo(direction, currentNode, out Point2 pointTo) && CellContainer.CheckCoord(pointTo.X, pointTo.Y))
                {
                    RoadInfo info = buildGrid[CellContainer.GetIndex(pointTo.X, pointTo.Y)];

                    if (info.Type == Cell.Type.NESW
                        && info.RoadType == Cell.Type.None
                        && distance < info.Distance
                        && !visitedNodes.Contains(pointTo))
                    {
                        visitedNodes.Add(pointTo);
                        info.Distance = distance;
                        info.PrevPoint = currentNode;
                    }
                }
            }

            while (visitedNodes.Any())
            {
                var currentNode = visitedNodes.First();
                var currentInfo = buildGrid[CellContainer.GetIndex(currentNode.X, currentNode.Y)];

                visitedNodes.RemoveAt(0);

                if (currentNode == pointB)
                {
                    Point2 prevPoint = pointB;
                    road.Add(pointB);

                    RoadInfo info = buildGrid[CellContainer.GetIndex(prevPoint.X, prevPoint.Y)];
                    while (info.PrevPoint != invalidPoint)
                    {
                        road.Add(info.PrevPoint);
                        info = buildGrid[CellContainer.GetIndex(info.PrevPoint.X, info.PrevPoint.Y)];
                    }
                    return true;
                }

                //if (currentInfo.Distance == float.MaxValue) break; // Max Float?
                int distance = currentInfo.Distance + 1;

                ProcessNeighbor(currentNode, distance, Cell.Type.N);
                ProcessNeighbor(currentNode, distance, Cell.Type.E);
                ProcessNeighbor(currentNode, distance, Cell.Type.S);
                ProcessNeighbor(currentNode, distance, Cell.Type.W);
            }

            return true;
        }

        private bool VerifyCellToDirAndCheckType(List<RoadInfo> roadInfo, int x, int y, Cell.Type direction, Cell.Type type = Cell.Type.None, Cell.Type roadType = Cell.Type.None)
        {
            switch (direction)
            {
                case Cell.Type.N:
                    x += 1;
                    break;
                case Cell.Type.E:
                    y += 1;
                    break;
                case Cell.Type.S:
                    x -= 1;
                    break;
                case Cell.Type.W:
                    y -= 1;
                    break;
            }

            if (!CellContainer.CheckCoord(x, y)) return false;

            int index = CellContainer.GetIndex(x, y);
            RoadInfo info = roadInfo[index];

            if (info.InCell) return false;
            if (type != Cell.Type.None && type != info.Type) return false;
            if (roadType != Cell.Type.None && roadType != info.RoadType) return false;

            return true;
        }

        private bool CellsBothInSuperCell(GenCell cellA, GenCell cellB)
        {
            if (!GetPrototype(out var proto)) return false;
            if (proto.RequiredSuperCells == null) return false;
            if (cellA == null || cellB == null || cellA.CellRef == 0 || cellB.CellRef == 0) return false;

            foreach (var superCellEntry in proto.RequiredSuperCells)
            {
                var superCellProto = GameDatabase.GetPrototype<SuperCellPrototype>(superCellEntry.SuperCell);
                if (superCellProto != null && superCellProto.ContainsCell(cellA.CellRef) && superCellProto.ContainsCell(cellB.CellRef))
                    return true;
            }
            return false;
        }

        private bool Permutations(HashSet<int> setIndexes, List<int> workingStack, List<List<int>> results, int count)
        {
            if (workingStack.Count == count)
                results.Add(new(workingStack));

            List<int> indexes = new(setIndexes);
            foreach (var index in indexes)
            {
                workingStack.Add(index);
                setIndexes.Remove(index);
                Permutations(setIndexes, workingStack, results, count);
                setIndexes.Add(workingStack[workingStack.Count - 1]);
                workingStack.RemoveAt(workingStack.Count - 1);
            }
            return true;
        }

    }
}<|MERGE_RESOLUTION|>--- conflicted
+++ resolved
@@ -147,12 +147,7 @@
 
             void AddConnection(int x, int y, Vector3 point)
             {
-<<<<<<< HEAD
-                if (proto.NoConnectionsOnCorners && AreCornerCoordinates(x, y, 0, endX, 0, endY)) return;
-                if (!CheckAllowedConnections(x, y) || CellContainer.GetCell(x, y) == null) return;
-=======
                 if (!CheckAllowedConnections(x, y) || CellContainer.GetCell(x, y) == null) return;         
->>>>>>> 16c49f15
 
                 connections.Add(new(
                     origin.X + x * cellSize + point.X,
@@ -171,14 +166,10 @@
                 if (Segment.EpsilonTest(start, end, 10.0f))
                 {
                     for (int y = 0; y <= endy; ++y)
-<<<<<<< HEAD
-                        AddConnection(endx, y, pointN, endx, endy);
-=======
                     {
                         if (proto.NoConnectionsOnCorners && (y == 0 || y == endy)) continue; 
                         AddConnection(endx, y, pointN);
                     }
->>>>>>> 16c49f15
                     return true;
                 }
 
@@ -524,11 +515,7 @@
                     {
                         if (superCellEntry == null) continue;
 
-<<<<<<< HEAD
-                        Point2 cellCoord = new(pick.X + superCellEntry.X, pick.Y + superCellEntry.Y);
-=======
                         Point2 cellCoord = new (pick.X + superCellEntry.Offset.X, pick.Y + superCellEntry.Offset.Y);
->>>>>>> 16c49f15
                         if (!CellContainer.ReservableCell(cellCoord.X, cellCoord.Y, GameDatabase.GetDataRefByAsset(superCellEntry.Cell)))
                             success = false;
                     }
@@ -542,11 +529,7 @@
                 {
                     if (superCellEntry == null) continue;
 
-<<<<<<< HEAD
-                    Point2 cellCoord = new(pick.X + superCellEntry.X, pick.Y + superCellEntry.Y);
-=======
                     Point2 cellCoord = new (pick.X + superCellEntry.Offset.X, pick.Y + superCellEntry.Offset.Y);
->>>>>>> 16c49f15
 
                     if (!CellContainer.ReservableCell(cellCoord.X, cellCoord.Y, GameDatabase.GetDataRefByAsset(superCellEntry.Cell))) continue;
 
