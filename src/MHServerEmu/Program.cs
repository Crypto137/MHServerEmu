﻿using System.Globalization;
using MHServerEmu.Auth;
using MHServerEmu.Common.Commands;
using MHServerEmu.Common.Config;
using MHServerEmu.Common.Logging;
using MHServerEmu.Common.Logging.Targets;
using MHServerEmu.Frontend;
using MHServerEmu.Games.GameData;
using MHServerEmu.Games.GameData.Prototypes;
using MHServerEmu.Games.Regions;
using MHServerEmu.Networking;
using MHServerEmu.PlayerManagement.Accounts;

namespace MHServerEmu
{
    class Program
    {
        private static readonly Logger Logger = LogManager.CreateLogger();
        public static readonly DateTime StartupTime = DateTime.Now;

        public static FrontendServer FrontendServer { get; private set; }
        public static AuthServer AuthServer { get; private set; }

        public static Thread FrontendServerThread { get; private set; }
        public static Thread AuthServerThread { get; private set; }

        static void Main(string[] args)
        {
            AppDomain.CurrentDomain.UnhandledException += UnhandledExceptionHandler;    // Watch for unhandled exceptions
            Thread.CurrentThread.CurrentCulture = CultureInfo.InvariantCulture;         // Make sure thread culture is invariant

            PrintBanner();  

            // Initialize config and loggers before doing anything else
            if (ConfigManager.IsInitialized == false)
            {
                Console.ReadLine();
                return;
            }

            InitLoggers();

            Logger.Info("MHServerEmu starting...");

            // Initialize everything else and start the servers
            if (ProtocolDispatchTable.IsInitialized == false || GameDatabase.IsInitialized == false || AccountManager.IsInitialized == false)
            {
                Console.ReadLine();
                return;
            }

<<<<<<< HEAD
            StartServers();
            
=======
            // StartServers();

            // debug part
            // 7293929583592937434	Regions/HUBS/XaviersMansion/XaviersMansionRegion.prototype
            Logger.Debug($"Start Test");
            {
                //Prototype proto = 7293929583592937434u.GetPrototype();
                var regionPrototype = (RegionPrototype)GameDatabase.GetPrototypeExt(7293929583592937434);

                Logger.Debug($"XaviersMansionRegion.Level = {regionPrototype.Level}");
                Logger.Debug($"XaviersMansionRegion.PlayerLimit = {regionPrototype.PlayerLimit}");
                RegionGeneratorPrototype r = regionPrototype.RegionGenerator;
                if (r is StaticRegionGeneratorPrototype)
                    Logger.Debug($"XaviersMansionRegion.RegionGenerator is StaticRegionGeneratorPrototype");
                Logger.Debug($"XaviersMansionRegion.RegionGenerator\n.StaticAreas[0]\n.Area = {(r as StaticRegionGeneratorPrototype).StaticAreas[0].Area}");
                regionPrototype = GameDatabase.GetPrototype<RegionPrototype>(7293929583592937434); // cashed prototype
                Logger.Debug($"XaviersMansionRegion.Level = {regionPrototype.Level}");

                // Test GetCellPrototypesByPath
                string cellSetPath = "Latveria/Courtyard_B/";
                cellSetPath = "Resource/Cells/" + cellSetPath;
                Logger.Debug($"cell path = {cellSetPath}");
                List<ulong> protos = GameDatabase.PrototypeRefManager.GetCellRefs(cellSetPath);
                var cells = new List<CellPrototype>();
                foreach (var proto in protos)
                    Logger.Debug($" {GameDatabase.GetPrototypeName(proto)}");

                /*
                // 9142075282174842340	Regions/HUBRevamp/NPEAvengersTowerHUBRegion.prototype
                regionPrototype = GameDatabase.GetPrototype<RegionPrototype>(9142075282174842340);
                r = regionPrototype.RegionGenerator;
                if (r is SequenceRegionGeneratorPrototype)
                    Logger.Debug($"NPEAvengersTowerHUBRegion.RegionGenerator is SequenceRegionGeneratorPrototype");
                Logger.Debug($"NPEAvengersTowerHUBRegion.RegionGenerator\n.AreaSequence[0]\n.AreaChoices[0]\n.Area = {(r as SequenceRegionGeneratorPrototype).AreaSequence[0].AreaChoices[0].Area}");

                // 15546930156792977757	Regions/StoryRevamp/CH03Madripoor/CH0301MadripoorRegion.prototype
                regionPrototype = GameDatabase.GetPrototype<RegionPrototype>(15546930156792977757);
                r = regionPrototype.RegionGenerator;
                if (r is SequenceRegionGeneratorPrototype)
                    Logger.Debug($"CH0301MadripoorRegion.RegionGenerator is SequenceRegionGeneratorPrototype");
                Logger.Debug($"CH0301MadripoorRegion.RegionGenerator\n.AreaSequence[0]\n.ConnectedTo[0]\n.AreaChoices[0]\n.ConnectOn = {(r as SequenceRegionGeneratorPrototype).AreaSequence[0].ConnectedTo[0].AreaChoices[0].ConnectOn}");

                Type regions = typeof(RegionPrototypeId);
                Logger.Debug($"start load regions");
                foreach (ulong regionProtoId in Enum.GetValues(regions))
                {
                    regionPrototype = GameDatabase.GetPrototype<RegionPrototype>(regionProtoId);
                    Logger.Debug($"region[{regionProtoId}].RegionName = {regionPrototype.RegionName}");
                }
                */
                Logger.Debug($"end load");
            }
            Logger.Debug($"End Test");
>>>>>>> ba29a60f
            // Begin processing console input
            Logger.Info("Type '!commands' for a list of available commands");
            while (true)
            {
                string input = Console.ReadLine();
                CommandManager.Parse(input);
            }
        }

        public static void Shutdown()
        {
            if (AuthServer != null)
            {
                Logger.Info("Shutting down AuthServer...");
                AuthServer.Shutdown();
            }

            if (FrontendServer != null)
            {
                Logger.Info("Shutting down FrontendServer...");
                FrontendServer.Shutdown();
            }

            Environment.Exit(0);
        }

        public static string GetServerStatus()
        {
            return $"Server Status\nUptime: {DateTime.Now - StartupTime:hh\\:mm\\:ss}\nSessions: {FrontendServer.PlayerManagerService.SessionCount}";
        }

        private static void PrintBanner()
        {
            Console.ForegroundColor = ConsoleColor.Yellow;
            Console.WriteLine(@"  __  __ _    _  _____                          ______                 ");
            Console.WriteLine(@" |  \/  | |  | |/ ____|                        |  ____|                ");
            Console.WriteLine(@" | \  / | |__| | (___   ___ _ ____   _____ _ __| |__   _ __ ___  _   _ ");
            Console.WriteLine(@" | |\/| |  __  |\___ \ / _ \ '__\ \ / / _ \ '__|  __| | '_ ` _ \| | | |");
            Console.WriteLine(@" | |  | | |  | |____) |  __/ |   \ V /  __/ |  | |____| | | | | | |_| |");
            Console.WriteLine(@" |_|  |_|_|  |_|_____/ \___|_|    \_/ \___|_|  |______|_| |_| |_|\__,_|");
            Console.WriteLine();
            Console.ResetColor();
        }

        private static void UnhandledExceptionHandler(object sender, UnhandledExceptionEventArgs e)
        {
            Exception ex = e.ExceptionObject as Exception;

            if (e.IsTerminating)
                Logger.FatalException(ex, "MHServerEmu terminating because of unhandled exception.");
            else
                Logger.ErrorException(ex, "Caught unhandled exception.");

            Console.ReadLine();
        }

        private static void InitLoggers()
        {
            LogManager.Enabled = ConfigManager.Logging.EnableLogging;

            // Attach console log target
            if (ConfigManager.Logging.EnableConsole)
                LogManager.AttachLogTarget(new ConsoleTarget(ConfigManager.Logging.ConsoleIncludeTimestamps,
                    ConfigManager.Logging.ConsoleMinLevel, ConfigManager.Logging.ConsoleMaxLevel));

            // Attach file log target
            if (ConfigManager.Logging.EnableFile)
                LogManager.AttachLogTarget(new FileTarget(ConfigManager.Logging.FileIncludeTimestamps,
                    ConfigManager.Logging.FileMinLevel, ConfigManager.Logging.FileMaxLevel,
                    $"MHServerEmu_{StartupTime:yyyy-dd-MM_HH.mm.ss}.log", false));
        }

        #region Server Control

        private static void StartServers()
        {
            StartFrontendServer();
            StartAuthServer();
        }

        private static bool StartFrontendServer()
        {
            if (FrontendServer != null) return false;

            FrontendServer = new FrontendServer();
            FrontendServerThread = new(FrontendServer.Run) { IsBackground = true, CurrentCulture = CultureInfo.InvariantCulture };
            FrontendServerThread.Start();

            return true;
        }

        private static bool StartAuthServer()
        {
            if (AuthServer != null) return false;

            AuthServer = new(FrontendServer.PlayerManagerService);
            AuthServerThread = new(AuthServer.Run) { IsBackground = true, CurrentCulture = CultureInfo.InvariantCulture };
            AuthServerThread.Start();

            return true;
        }

        #endregion
    }
}<|MERGE_RESOLUTION|>--- conflicted
+++ resolved
@@ -29,7 +29,7 @@
             AppDomain.CurrentDomain.UnhandledException += UnhandledExceptionHandler;    // Watch for unhandled exceptions
             Thread.CurrentThread.CurrentCulture = CultureInfo.InvariantCulture;         // Make sure thread culture is invariant
 
-            PrintBanner();  
+            PrintBanner();
 
             // Initialize config and loggers before doing anything else
             if (ConfigManager.IsInitialized == false)
@@ -49,64 +49,8 @@
                 return;
             }
 
-<<<<<<< HEAD
             StartServers();
-            
-=======
-            // StartServers();
 
-            // debug part
-            // 7293929583592937434	Regions/HUBS/XaviersMansion/XaviersMansionRegion.prototype
-            Logger.Debug($"Start Test");
-            {
-                //Prototype proto = 7293929583592937434u.GetPrototype();
-                var regionPrototype = (RegionPrototype)GameDatabase.GetPrototypeExt(7293929583592937434);
-
-                Logger.Debug($"XaviersMansionRegion.Level = {regionPrototype.Level}");
-                Logger.Debug($"XaviersMansionRegion.PlayerLimit = {regionPrototype.PlayerLimit}");
-                RegionGeneratorPrototype r = regionPrototype.RegionGenerator;
-                if (r is StaticRegionGeneratorPrototype)
-                    Logger.Debug($"XaviersMansionRegion.RegionGenerator is StaticRegionGeneratorPrototype");
-                Logger.Debug($"XaviersMansionRegion.RegionGenerator\n.StaticAreas[0]\n.Area = {(r as StaticRegionGeneratorPrototype).StaticAreas[0].Area}");
-                regionPrototype = GameDatabase.GetPrototype<RegionPrototype>(7293929583592937434); // cashed prototype
-                Logger.Debug($"XaviersMansionRegion.Level = {regionPrototype.Level}");
-
-                // Test GetCellPrototypesByPath
-                string cellSetPath = "Latveria/Courtyard_B/";
-                cellSetPath = "Resource/Cells/" + cellSetPath;
-                Logger.Debug($"cell path = {cellSetPath}");
-                List<ulong> protos = GameDatabase.PrototypeRefManager.GetCellRefs(cellSetPath);
-                var cells = new List<CellPrototype>();
-                foreach (var proto in protos)
-                    Logger.Debug($" {GameDatabase.GetPrototypeName(proto)}");
-
-                /*
-                // 9142075282174842340	Regions/HUBRevamp/NPEAvengersTowerHUBRegion.prototype
-                regionPrototype = GameDatabase.GetPrototype<RegionPrototype>(9142075282174842340);
-                r = regionPrototype.RegionGenerator;
-                if (r is SequenceRegionGeneratorPrototype)
-                    Logger.Debug($"NPEAvengersTowerHUBRegion.RegionGenerator is SequenceRegionGeneratorPrototype");
-                Logger.Debug($"NPEAvengersTowerHUBRegion.RegionGenerator\n.AreaSequence[0]\n.AreaChoices[0]\n.Area = {(r as SequenceRegionGeneratorPrototype).AreaSequence[0].AreaChoices[0].Area}");
-
-                // 15546930156792977757	Regions/StoryRevamp/CH03Madripoor/CH0301MadripoorRegion.prototype
-                regionPrototype = GameDatabase.GetPrototype<RegionPrototype>(15546930156792977757);
-                r = regionPrototype.RegionGenerator;
-                if (r is SequenceRegionGeneratorPrototype)
-                    Logger.Debug($"CH0301MadripoorRegion.RegionGenerator is SequenceRegionGeneratorPrototype");
-                Logger.Debug($"CH0301MadripoorRegion.RegionGenerator\n.AreaSequence[0]\n.ConnectedTo[0]\n.AreaChoices[0]\n.ConnectOn = {(r as SequenceRegionGeneratorPrototype).AreaSequence[0].ConnectedTo[0].AreaChoices[0].ConnectOn}");
-
-                Type regions = typeof(RegionPrototypeId);
-                Logger.Debug($"start load regions");
-                foreach (ulong regionProtoId in Enum.GetValues(regions))
-                {
-                    regionPrototype = GameDatabase.GetPrototype<RegionPrototype>(regionProtoId);
-                    Logger.Debug($"region[{regionProtoId}].RegionName = {regionPrototype.RegionName}");
-                }
-                */
-                Logger.Debug($"end load");
-            }
-            Logger.Debug($"End Test");
->>>>>>> ba29a60f
             // Begin processing console input
             Logger.Info("Type '!commands' for a list of available commands");
             while (true)
