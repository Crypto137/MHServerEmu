--- conflicted
+++ resolved
@@ -66,7 +66,14 @@
             _outputHelper.WriteLine($"ConnectionNodes = {itr}");
         }
 
-<<<<<<< HEAD
+        [Fact]
+        public void TestGlobalsPrototype_Loaded()
+        {
+            GlobalsPrototype globals = GameDatabase.GetGlobalsPrototype();
+            _outputHelper.WriteLine($"DynamicArea = {globals.DynamicArea}");
+            Assert.Equal(4444103529891762304u, globals.DynamicArea);
+        }
+
         [Fact] // For debug purpose : Ignore it
         public void WaypointToXaviersMansionRegion_NormalDifficulty_IsSuccess()
         {
@@ -92,18 +99,6 @@
         }
 
         private void LogGameMessage(GameMessage message)
-=======
-        [Fact]
-        public void TestGlobalsPrototype_Loaded()
-        {
-            GlobalsPrototype globals = GameDatabase.GetGlobalsPrototype();
-            _outputHelper.WriteLine($"DynamicArea = {globals.DynamicArea}");
-            Assert.Equal(4444103529891762304u, globals.DynamicArea); 
-        }
-
-        [Fact]
-        public void XaviersMansionRegion_SeedNumber_IsValid()
->>>>>>> f8c499ab
         {
             switch ((GameServerToClientMessage)message.Id)
             {
