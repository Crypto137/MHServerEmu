--- conflicted
+++ resolved
@@ -1095,24 +1095,17 @@
                 Protect(Protection.Child);
                 foreach (PropertyCollection child in _childCollections)
                 {
-<<<<<<< HEAD
-                    if (child.GetAggregateValue(id, out PropertyValue childValue))
-=======
                     if (child.GetAggregateValue(id, out PropertyValue childValue) == false)
                         continue;
 
                     if (hasValue)
->>>>>>> 4ec3b9f3
                     {
-                        if (hasValue)
-                        {
-                            AggregatePropertyValue(info, childValue, ref aggregateValue);
-                        }
-                        else
-                        {
-                            aggregateValue = childValue;
-                            hasValue = true;
-                        }
+                        AggregatePropertyValue(info, childValue, ref aggregateValue);
+                    }
+                    else
+                    {
+                        aggregateValue = childValue;
+                        hasValue = true;
                     }
                 }
                 ReleaseProtection(Protection.Child);
