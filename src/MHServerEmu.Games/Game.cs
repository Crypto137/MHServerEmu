--- conflicted
+++ resolved
@@ -88,13 +88,10 @@
         public Dictionary<ulong, IArchiveMessageHandler> MessageHandlerDict { get; } = new();
         public bool OmegaMissionsEnabled { get; set; }
         public bool AchievementsEnabled { get; set; }
-<<<<<<< HEAD
         public bool LeaderboardsEnabled { get; set; }
-=======
         public bool InfinitySystemEnabled { get => GameOptions.InfinitySystemEnabled; }
 
         public int PlayerCount { get => EntityManager.PlayerCount; }
->>>>>>> 6911c228
 
         public override string ToString() => $"serverGameId=0x{Id:X}";
 
