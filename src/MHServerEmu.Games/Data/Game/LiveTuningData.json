--- conflicted
+++ resolved
@@ -10,20 +10,9 @@
     "Value": 1.5
   },
   {
-<<<<<<< HEAD
-    "TuningVarProtoId": 0,
-    "TuningVarEnum": 5,
-    "TuningVarValue": 1.5
-  },
-  {
-    "TuningVarProtoId": 12612937294753306787,
-    "TuningVarEnum": 1,
-    "TuningVarValue": 0.3
-=======
     "Prototype": "",
     "Setting": "eGTV_LootDropRate",
     "Value": 1.5
->>>>>>> 47f4d373
   },
   {
     "Prototype": "Powers/EnemyPowers/Boss/MindlessOneBoss/GroundStomp.prototype",
@@ -136,16 +125,6 @@
     "Value": 0
   },
   {
-<<<<<<< HEAD
-    "TuningVarProtoId": 2950583692197561917,
-    "TuningVarEnum": 1,
-    "TuningVarValue": 14
-  },
-  {
-    "TuningVarProtoId": 16617851625226321385,
-    "TuningVarEnum": 5,
-    "TuningVarValue": 0
-=======
     "Prototype": "Events/PublicEvents/Events/CivilWar.prototype",
     "Setting": "ePETV_Enabled",
     "Value": 0
@@ -159,6 +138,5 @@
     "Prototype": "Entity/Items/CurrencyItems/SeasonalLE/Seasonal/Anniversary/BirthdayCakeSlice2016.prototype",
     "Setting": "eWETV_Enabled",
     "Value": 0
->>>>>>> 47f4d373
   }
 ]