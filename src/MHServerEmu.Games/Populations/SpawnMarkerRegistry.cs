﻿using MHServerEmu.Core.Collections;
using MHServerEmu.Core.Collisions;
using MHServerEmu.Core.Logging;
using MHServerEmu.Core.System.Random;
using MHServerEmu.Core.VectorMath;
using MHServerEmu.Games.GameData;
using MHServerEmu.Games.GameData.Prototypes;
using MHServerEmu.Games.GameData.Prototypes.Markers;
using MHServerEmu.Games.Regions;

namespace MHServerEmu.Games.Populations
{
    public class SpawnMarkerRegistry
    {
        public static readonly Logger Logger = LogManager.CreateLogger();
        private Region _region;
        private SpawnReservationSpatialPartition _reservationOctree;
        private SpawnReservationList _spawnReservations = new();
        private SpawnReservationMap _regionLookup = new();
        private Dictionary<PrototypeId, SpawnReservationMap> _areaLookup = new();
        private Dictionary<uint, SpawnReservationMap> _cellLookup = new();

        public SpawnMarkerRegistry(Region region)
        {
            _region = region;
        }

        public bool Initialize()
        {
            Destroy();
            foreach (Cell cell in _region.Cells)
            {
                if (cell == null) continue;
                AddCell(cell);
            }
            return true;
        }

        public void Destroy()
        {
            if (_reservationOctree != null)
                foreach (var reservation in _spawnReservations)
                    _reservationOctree.Remove(reservation);

            foreach (var region in _regionLookup)
                region.Value.Clear();

            foreach (var area in _areaLookup)
            {
                foreach (var areaMap in area.Value)
                    areaMap.Value.Clear();
                area.Value.Clear();
            }

            foreach (var cell in _cellLookup)
            {
                foreach (var cellMap in cell.Value)
                    cellMap.Value.Clear();
                cell.Value.Clear();
            }
            _reservationOctree = null;
        }

        public IEnumerable<SpawnReservation> IterateReservationsInVolume<B>(B bound) where B : IBounds
        {
            if (_reservationOctree != null)
                return _reservationOctree.IterateElementsInVolume(bound);
            else
                return Enumerable.Empty<SpawnReservation>();
        }

        public void InitializeSpacialPartition(in Aabb bound)
        {
            if (_reservationOctree != null) return;
            _reservationOctree = new(bound);

            foreach (SpawnReservation reservation in _spawnReservations)
            {
                if (reservation == null) continue;
                reservation.CalculateRegionInfo();

                SpawnReservation managedObject = reservation;
                if (_region.Aabb.FullyContains(managedObject.RegionBounds) == false)
                {
                    Logger.Trace("Trying to insert Marker out of bounds in Spatial Partition! " +
                                      $"MARKER={GameDatabase.GetFormattedPrototypeName(managedObject.MarkerRef)} " +
                                      $"Area={managedObject.Cell.Area} CELL={managedObject.Cell} MARKERPOS={managedObject.MarkerPos}");
                    continue;
                }
                _reservationOctree.Insert(managedObject);
            }
        }

        public void AddCell(Cell cell)
        {
            int id = 0;
            CellPrototype cellProto = cell.Prototype;
            foreach (var marker in cellProto.MarkerSet.Markers)
            {
                if (marker is not EntityMarkerPrototype entityMarker) continue;
                SpawnMarkerPrototype spawnMarker = entityMarker.GetMarkedPrototype<SpawnMarkerPrototype>();
                if (spawnMarker != null && spawnMarker.Type != MarkerType.Prop)
                {
                    var filterRef = GameDatabase.GetDataRefByPrototypeGuid(entityMarker.FilterGuid);

                    if (cell.Region.CheckMarkerFilter(filterRef))
                    {
                        if (entityMarker.EntityGuid == 0) continue;
                        var markerRef = GameDatabase.GetDataRefByPrototypeGuid(entityMarker.EntityGuid);
                        if (markerRef == 0) continue;

                        Vector3 cellPos = entityMarker.Position - cell.Prototype.BoundingBox.Center;
                        Vector3 regionPos = cell.RegionBounds.Center + cellPos;

                        if (!cell.RegionBounds.IntersectsXY(regionPos))
                        {
                            Logger.Warn($"[DESIGN]Trying to add marker outside of cell bounds. " +
                                $"CELL={GameDatabase.GetFormattedPrototypeName(cell.PrototypeDataRef)}, BOUNDS={cell.RegionBounds}, " +
                                $"MARKER={GameDatabase.GetFormattedPrototypeName(markerRef)}, REGIONPOS={regionPos}, CELLPOS={marker.Position}");
                            continue;
                        }
                        //Logger.Debug($"Marker [{GameDatabase.GetFormattedPrototypeName(markerRef)}] {regionPos}");
                        AddSpawnTypeLocation(markerRef, marker.Position, marker.Rotation, cell, ++id);
                    }
                }
            }
        }

        private void AddSpawnTypeLocation(PrototypeId markerRef, Vector3 position, Orientation rotation, Cell cell, int id)
        {
            if (markerRef == 0) return;
            SpawnMarkerPrototype spawnMarkerProto = GameDatabase.GetPrototype<SpawnMarkerPrototype>(markerRef);
            if (spawnMarkerProto == null) return;

            MarkerType type = spawnMarkerProto.Type;
            SpawnReservation spot = new(this, markerRef, type, position, rotation, cell, id);
            if (spot == null) return;

            _spawnReservations.Add(spot);

            if (_reservationOctree != null)
            {
                SpawnReservation managedObject = spot;
                if (managedObject != null && !managedObject.SpatialPartitionLocation.IsValid())
                    _reservationOctree.Insert(managedObject);
            }

            if (!_regionLookup.TryGetValue(markerRef, out var regionList))
            {
                regionList = new();
                _regionLookup[markerRef] = regionList;
            }
            regionList.Add(spot);

            PrototypeId areaRef = cell.Area.PrototypeDataRef;
            if (!_areaLookup.TryGetValue(areaRef, out var areaMap))
            {
                areaMap = new();
                _areaLookup[areaRef] = areaMap;
            }

            if (!areaMap.TryGetValue(markerRef, out var areaList))
            {
                areaList = new();
                areaMap[markerRef] = areaList;
            }
            areaList.Add(spot);

            uint cellId = cell.Id;
            if (!_cellLookup.TryGetValue(cellId, out var cellMap))
            {
                cellMap = new();
                _cellLookup[cellId] = cellMap;
            }

            if (!cellMap.TryGetValue(markerRef, out var cellList))
            {
                cellList = new();
                cellMap[markerRef] = cellList;
            }
            cellList.Add(spot);
        }

        public void RemoveCell(Cell cell)
        {
            List<SpawnReservation> reservations = new();
            GetReservationsInCell(cell.Id, reservations);

            foreach (SpawnReservation reservation in reservations)
            {
                if (reservation == null || reservation.Cell != cell) continue;
                if (_reservationOctree != null && reservation.SpatialPartitionLocation.IsValid()) _reservationOctree.Remove(reservation);
                bool success = true;
                success &= RemoveFromMasterVector(reservation);
                success &= RemoveFromRegionLookup(reservation);
                success &= RemoveFromAreaLookup(reservation);
                success &= RemoveFromCellLookup(reservation);
                if (success == false) Logger.Warn($"RemoveCell failed {cell}");
            }
        }

        private void GetReservationsInCell(uint cellId, List<SpawnReservation> reservations)
        {
            if (cellId == 0) return;
            if (_cellLookup.TryGetValue(cellId, out var cellMap) && cellMap != null)
                foreach (var map in cellMap)
                {
                    var list = map.Value;
                    if (list != null)
                    {
                        foreach (var reservation in list)
                            reservations.Add(reservation);
                    }
                }
        }

        private bool RemoveFromMasterVector(SpawnReservation reservation)
        {
            return reservation != null && _spawnReservations.Remove(reservation);
        }

        private bool RemoveFromRegionLookup(SpawnReservation reservation)
        {
            if (reservation == null) return false;

            var markerRef = reservation.MarkerRef;
            if (markerRef == 0) return false;

            if (_regionLookup.TryGetValue(markerRef, out var regionList))
            {
                if (regionList != null && regionList.Remove(reservation))
                {
                    if (regionList.Count == 0) _regionLookup.Remove(markerRef);
                    return true;
                }
            }
            return false;
        }

        private bool RemoveFromAreaLookup(SpawnReservation reservation)
        {
            if (reservation == null || reservation.Cell == null) return false;

            var area = reservation.Cell.Area;
            if (area == null) return false;

            var areaRef = area.PrototypeDataRef;
            if (areaRef == 0) return false;

            var markerRef = reservation.MarkerRef;
            if (markerRef == 0) return false;

            if (_areaLookup.TryGetValue(areaRef, out var areaMap))
            {
                if (areaMap != null && areaMap.TryGetValue(markerRef, out var areaList))
                {
                    if (areaList != null && areaList.Remove(reservation))
                        if (areaList.Count == 0) areaMap.Remove(markerRef);

                    if (areaMap.Count == 0) _areaLookup.Remove(areaRef);
                    return true;
                }
            }
            return false;
        }

        private bool RemoveFromCellLookup(SpawnReservation reservation)
        {
            if (reservation == null || reservation.Cell == null) return false;

            var cellId = reservation.Cell.Id;
            if (cellId == 0) return false;

            var markerRef = reservation.MarkerRef;
            if (markerRef == 0) return false;

            if (_cellLookup.TryGetValue(cellId, out var cellMap))
            {
                if (cellMap != null && cellMap.TryGetValue(markerRef, out var cellList))
                {
                    if (cellList != null && cellList.Remove(reservation))
                        if (cellList.Count == 0) cellMap.Remove(markerRef);

                    if (cellMap.Count == 0) _cellLookup.Remove(cellId);
                    return true;
                }
            }
            return false;
        }

        public SpawnReservation ReserveFreeReservation(PrototypeId markerRef, GRandom random, SpawnLocation spawnLocation, SpawnFlags flag)
        {
            Picker<SpawnReservation> picker = new(random);

<<<<<<< HEAD
            var spawnAreas = spawnLocation.SpawnAreas;
            var spawnCells = spawnLocation.SpawnCells;
=======
            var spawnCellRef = spawnCell.PrototypeDataRef;
            var spawnCellId = spawnCell.Id;
            var spawnAreaRef = spawnCell.Area.PrototypeDataRef;
>>>>>>> 562a5c74

            // picker add
            if (spawnCells.Count > 0)
            {
                foreach (var spawnCell in spawnCells)
                {
                    var spawnCellId = spawnCell.Id;
                    if (_cellLookup.TryGetValue(spawnCellId, out var spawnMap) == false || spawnMap == null) continue;
                    if (spawnMap.TryGetValue(markerRef, out var list) == false || list == null) continue;
                    var spawnArea = spawnCell.Area;
                    foreach (var testReservation in list)
                    {
                        if (spawnAreas.Contains(spawnArea) == false) continue;
                        if (TestReservation(testReservation, flag))
                            picker.Add(testReservation);
                    }
                }
            }
            else if (spawnAreas.Count > 0)
            {
                foreach (var spawnArea in spawnAreas)
                {
                    var spawnAreaRef = spawnArea.PrototypeDataRef;
                    if (_areaLookup.TryGetValue(spawnAreaRef, out var spawnMap) == false || spawnMap == null) continue;
                    if (spawnMap.TryGetValue(markerRef, out var list) == false || list == null) continue;
                    foreach (var testReservation in list)
                    {
                        if (TestReservation(testReservation, flag))
                            picker.Add(testReservation);
                    }
                }
            }
            else
            {
                if (_regionLookup.TryGetValue(markerRef, out var list) && list != null)
                    foreach (var testReservation in list)
                    {
                        if (TestReservation(testReservation, flag))
                            picker.Add(testReservation);
                    }
            }

            if (picker.Empty() == false && picker.Pick(out SpawnReservation reservation))
            {
                reservation.State = MarkerState.Reserved;
                return reservation;
            }
            return null;
        }

        public SpawnReservation GetReservationByPid(int pid)
        {
            int cellId = pid / 1000;
            int markerId = pid % 1000;
            List<SpawnReservation> reservations = new();
            GetReservationsInCell((uint)cellId, reservations);
            foreach (var reservation in reservations)
                if (reservation.Id == markerId) return reservation;

            return null;
        }

        public bool TestReservation(SpawnReservation reservation, SpawnFlags flag)
        {
            if (reservation.State != MarkerState.Free) return false;
            if (flag.HasFlag(SpawnFlags.IgnoreBlackout) == false && reservation.BlackOutZones > 0) return false;
            // TODO other flags;
            return true;
        }

        public int CalcFreeReservation(PrototypeId markerRef, SpawnFlags flag = SpawnFlags.IgnoreBlackout)
        {
            int count = 0;
            if (_regionLookup.TryGetValue(markerRef, out var list) && list != null)
                foreach (var testReservation in list)
                    if (TestReservation(testReservation, flag)) count++;
            return count;
        }

        public int CalcFreeReservation(PrototypeId markerRef, PrototypeId spawnAreaRef, SpawnFlags flag = SpawnFlags.IgnoreBlackout)
        {
            int count = 0;
            if (_areaLookup.TryGetValue(spawnAreaRef, out var spawnMap) && spawnMap != null)
                if (spawnMap.TryGetValue(markerRef, out var list) == false && list != null)
                    foreach (var testReservation in list)
                        if (TestReservation(testReservation, flag)) count++;
            return count;
        }

        public void AddBlackOutZone(BlackOutZone zone)
        {
            foreach (var reservation in _reservationOctree.IterateElementsInVolume(zone.Sphere))
                reservation.BlackOutZones++;
        }

        public void RemoveBlackOutZone(BlackOutZone zone)
        {
            foreach (var reservation in _reservationOctree.IterateElementsInVolume(zone.Sphere))
                reservation.BlackOutZones--;
        }
    }
}<|MERGE_RESOLUTION|>--- conflicted
+++ resolved
@@ -292,14 +292,8 @@
         {
             Picker<SpawnReservation> picker = new(random);
 
-<<<<<<< HEAD
             var spawnAreas = spawnLocation.SpawnAreas;
             var spawnCells = spawnLocation.SpawnCells;
-=======
-            var spawnCellRef = spawnCell.PrototypeDataRef;
-            var spawnCellId = spawnCell.Id;
-            var spawnAreaRef = spawnCell.Area.PrototypeDataRef;
->>>>>>> 562a5c74
 
             // picker add
             if (spawnCells.Count > 0)
