--- conflicted
+++ resolved
@@ -6,11 +6,7 @@
 using MHServerEmu.Games.Entities.Items;
 using MHServerEmu.Games.GameData;
 using MHServerEmu.Games.GameData.Prototypes;
-<<<<<<< HEAD
-using MHServerEmu.Games.Missions;
-=======
 using MHServerEmu.Games.Loot.Specs;
->>>>>>> fd2934d0
 using MHServerEmu.Games.Navi;
 using MHServerEmu.Games.Properties;
 using MHServerEmu.Games.Regions;
@@ -221,39 +217,11 @@
 
             _resolver.SetContext(LootContext.Drop, player);
 
-<<<<<<< HEAD
-            lootTableProto.RollLootTable(settings, _resolver);
-            DropLootFromMissions(settings, source, _resolver);
-            
-            float maxDistanceFromSource = MathF.Min(75f + 25f * _resolver.ProcessedItemCount, 300f);
-
-            foreach (ItemSpec itemSpec in _resolver.ProcessedItems)
-                DropItem(source, itemSpec, maxDistanceFromSource, restrictedToPlayerGuid);
-        }        
-
-        private void DropLootFromMissions(LootRollSettings settings, WorldEntity enemy, ItemResolver resolver)
-        {
-            var player = settings.Player;
-            List<MissionLootTable> lootList = new();
-            if (MissionManager.GetDropLootsForEnemy(enemy, player, lootList))
-            {
-                foreach (var missionLoot in lootList)
-                {
-                    var lootTableProto = missionLoot.LootTableRef.As<LootTablePrototype>();
-                    if (lootTableProto == null) continue;
-                    using LootRollSettings dropSettings = ObjectPoolManager.Instance.Get<LootRollSettings>();
-                    dropSettings.Set(settings);
-                    dropSettings.MissionRef = missionLoot.MissionRef;
-                    lootTableProto.RollLootTable(dropSettings, resolver);
-                }
-            }
-=======
             LootRollResult result = lootTableProto.RollLootTable(settings, _resolver);
             if (result.HasFlag(LootRollResult.Success))
                 _resolver.FillLootResultSummary(lootResultSummary);
 
             return true;
->>>>>>> fd2934d0
         }
 
         /// <summary>
@@ -360,16 +328,4 @@
                 BlockingCheckFlags.CheckSpawns, minRadius, maxRadius, out dropPosition);
         }
     }
-
-    public struct MissionLootTable
-    {
-        public PrototypeId MissionRef;
-        public PrototypeId LootTableRef;
-
-        public MissionLootTable(PrototypeId missionRef, PrototypeId lootTableRef)
-        {
-            MissionRef = missionRef;
-            LootTableRef = lootTableRef;
-        }
-    }
 }