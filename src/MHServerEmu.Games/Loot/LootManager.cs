﻿using MHServerEmu.Core.Logging;
using MHServerEmu.Core.Memory;
using MHServerEmu.Core.VectorMath;
using MHServerEmu.Games.Entities;
using MHServerEmu.Games.Entities.Inventories;
using MHServerEmu.Games.Entities.Items;
using MHServerEmu.Games.GameData;
using MHServerEmu.Games.GameData.Calligraphy;
using MHServerEmu.Games.GameData.Prototypes;
using MHServerEmu.Games.Missions;
using MHServerEmu.Games.Navi;
using MHServerEmu.Games.Properties;
using MHServerEmu.Games.Regions;

namespace MHServerEmu.Games.Loot
{
    public class LootManager
    {
        private static readonly Logger Logger = LogManager.CreateLogger();

        private ItemResolver _resolver;

        public Game Game { get; }

        public LootManager(Game game)
        {
            Game = game;
            _resolver = new(game.Random);
        }

        /// <summary>
        /// Creates an <see cref="ItemSpec"/> for the provided <see cref="PrototypeId"/>.
        /// </summary>
        public ItemSpec CreateItemSpec(PrototypeId itemProtoRef)
        {
            // Create a dummy item spec for now
            PrototypeId rarityProtoRef = GameDatabase.LootGlobalsPrototype.RarityDefault;  // R1Common
            int itemLevel = 1;
            int creditsAmount = 0;
            IEnumerable<AffixSpec> affixSpecs = Array.Empty<AffixSpec>();
            int seed = 1;
            PrototypeId equippableBy = PrototypeId.Invalid;

            return new(itemProtoRef, rarityProtoRef, itemLevel, creditsAmount, affixSpecs, seed, equippableBy); 
        }

        /// <summary>
        /// Creates and drops a new <see cref="Item"/> near the provided source <see cref="WorldEntity"/>. 
        /// </summary>
        public Item DropItem(WorldEntity source, ItemSpec itemSpec, float maxDistanceFromSource, ulong restrictedToPlayerGuid = 0)
        {
            // Pick a random point near source entity
            source.Region.ChooseRandomPositionNearPoint(source.Bounds, PathFlags.Walk, PositionCheckFlags.PreferNoEntity,
                BlockingCheckFlags.CheckSpawns, 50f, maxDistanceFromSource, out Vector3 dropPosition);

            // Create entity
            using EntitySettings settings = ObjectPoolManager.Instance.Get<EntitySettings>();
            settings.EntityRef = itemSpec.ItemProtoRef;
            settings.RegionId = source.RegionLocation.RegionId;
            settings.Position = dropPosition;
            settings.SourceEntityId = source.Id;
            settings.SourcePosition = source.RegionLocation.Position;
            settings.OptionFlags |= EntitySettingsOptionFlags.IsNewOnServer;    // needed for drop animation
            settings.ItemSpec = itemSpec;

            using PropertyCollection properties = ObjectPoolManager.Instance.Get<PropertyCollection>();
            settings.Properties = properties;
            settings.Properties[PropertyEnum.RestrictedToPlayerGuid] = restrictedToPlayerGuid;

            Item item = Game.EntityManager.CreateEntity(settings) as Item;
            if (item == null) return Logger.WarnReturn(item, "DropItem(): item == null");

            // Set lifespan
            TimeSpan expirationTime = item.GetExpirationTime();
            item.InitLifespan(expirationTime);

            return item;
        }

        public Item DropItem(WorldEntity source, PrototypeId itemProtoRef, float maxDistanceFromSource, ulong restrictedToPlayerGuid = 0)
        {
            if (GameDatabase.DataDirectory.PrototypeIsChildOfBlueprint(itemProtoRef, HardcodedBlueprints.Item) == false)
                return Logger.WarnReturn<Item>(null, $"DropItem(): Provided itemProtoRef {GameDatabase.GetPrototypeName(itemProtoRef)} is not an item");

            ItemSpec itemSpec = CreateItemSpec(itemProtoRef);

            return DropItem(source, itemSpec, maxDistanceFromSource, restrictedToPlayerGuid);
        }

        /// <summary>
        /// Creates and gives a new item to the provided <see cref="Player"/>.
        /// </summary>
        public Item GiveItem(Player player, PrototypeId itemProtoRef)
        {
            if (GameDatabase.DataDirectory.PrototypeIsChildOfBlueprint(itemProtoRef, HardcodedBlueprints.Item) == false)
                return Logger.WarnReturn<Item>(null, $"GiveItem(): Provided itemProtoRef {GameDatabase.GetPrototypeName(itemProtoRef)} is not an item");

            Inventory inventory = player.GetInventory(InventoryConvenienceLabel.General);
            if (inventory == null) return Logger.WarnReturn<Item>(null, "GiveItem(): inventory == null");

            using EntitySettings settings = ObjectPoolManager.Instance.Get<EntitySettings>();
            settings.EntityRef = itemProtoRef;
            settings.InventoryLocation = new(player.Id, inventory.PrototypeDataRef);
            settings.ItemSpec = CreateItemSpec(itemProtoRef);

            return Game.EntityManager.CreateEntity(settings) as Item;
        }

        /// <summary>
        /// Drops random loot from the provided source <see cref="WorldEntity"/>.
        /// </summary>
        public void DropRandomLoot(WorldEntity source, Player player)
        {
            LootDropEventType lootDropEventType = LootDropEventType.OnKilled;

            RankPrototype rankProto = source.GetRankPrototype();
            if (rankProto.LootTableParam != LootDropEventType.None)
                lootDropEventType = rankProto.LootTableParam;

            PrototypeId lootTableProtoRef = source.Properties[PropertyEnum.LootTablePrototype, (PropertyParam)lootDropEventType, 0, (PropertyParam)LootActionType.Spawn];
            LootTablePrototype lootTableProto = lootTableProtoRef.As<LootTablePrototype>();
            if (lootTableProto == null) return;

            // Instance the loot if we have a player provided and instanced loot is not disabled by server config
            ulong restrictedToPlayerGuid = player != null && Game.CustomGameOptions.DisableInstancedLoot == false ? player.DatabaseUniqueId : 0;

            //Logger.Trace($"DropRandomLoot(): Rolling loot table {lootTableProto}");

<<<<<<< HEAD
            LootRollSettings settings = new();
            settings.Player = player;
=======
            using LootRollSettings settings = ObjectPoolManager.Instance.Get<LootRollSettings>();
>>>>>>> 0eb9af5d
            settings.UsableAvatar = player.CurrentAvatar.AvatarPrototype;
            settings.UsablePercent = GameDatabase.LootGlobalsPrototype.LootUsableByRecipientPercent;
            settings.Level = player.CurrentAvatar.CharacterLevel;
            settings.LevelForRequirementCheck = player.CurrentAvatar.CharacterLevel;
            settings.DifficultyTier = player.GetRegion().DifficultyTierRef;

            _resolver.SetContext(LootContext.Drop, player);

            lootTableProto.RollLootTable(settings, _resolver);
            DropLootFromMissions(settings, source, _resolver);
            
            float maxDistanceFromSource = MathF.Min(75f + 25f * _resolver.ProcessedItemCount, 300f);

            foreach (ItemSpec itemSpec in _resolver.ProcessedItems)
                DropItem(source, itemSpec, maxDistanceFromSource, restrictedToPlayerGuid);
        }        

        private void DropLootFromMissions(LootRollSettings settings, WorldEntity enemy, ItemResolver resolver)
        {
            var player = settings.Player;
            List<MissionLootTable> lootList = new();
            if (MissionManager.GetDropLootsForEnemy(enemy, player, lootList))
            {
                foreach (var missionLoot in lootList)
                {
                    var lootTableProto = missionLoot.LootTableRef.As<LootTablePrototype>();
                    if (lootTableProto == null) continue;
                    LootRollSettings dropSettings = new(settings);
                    dropSettings.MissionRef = missionLoot.MissionRef;
                    lootTableProto.RollLootTable(dropSettings, resolver);
                }
            }
        }

        public void TestLootTable(PrototypeId lootTableProtoRef, Player player)
        {
            LootTablePrototype lootTableProto = lootTableProtoRef.As<LootTablePrototype>();
            if (lootTableProto == null) return;

            Logger.Info($"--- Loot Table Test - {lootTableProto} ---");

            using LootRollSettings settings = ObjectPoolManager.Instance.Get<LootRollSettings>();
            settings.UsableAvatar = player.CurrentAvatar.AvatarPrototype;
            settings.UsablePercent = GameDatabase.LootGlobalsPrototype.LootUsableByRecipientPercent;
            settings.Level = player.CurrentAvatar.CharacterLevel;
            settings.LevelForRequirementCheck = player.CurrentAvatar.CharacterLevel;

            _resolver.SetContext(LootContext.Drop, player);

            lootTableProto.RollLootTable(settings, _resolver);

            foreach (ItemSpec itemSpec in _resolver.ProcessedItems)
                Logger.Info($"itemProtoRef={itemSpec.ItemProtoRef.GetName()}, rarity={GameDatabase.GetFormattedPrototypeName(itemSpec.RarityProtoRef)}");

            Logger.Info("--- Loot Table Test Over ---");
        }
    }

    public struct MissionLootTable
    {
        public PrototypeId MissionRef;
        public PrototypeId LootTableRef;

        public MissionLootTable(PrototypeId missionRef, PrototypeId lootTableRef)
        {
            MissionRef = missionRef;
            LootTableRef = lootTableRef;
        }
    }
}<|MERGE_RESOLUTION|>--- conflicted
+++ resolved
@@ -126,12 +126,8 @@
 
             //Logger.Trace($"DropRandomLoot(): Rolling loot table {lootTableProto}");
 
-<<<<<<< HEAD
-            LootRollSettings settings = new();
+            using LootRollSettings settings = ObjectPoolManager.Instance.Get<LootRollSettings>();
             settings.Player = player;
-=======
-            using LootRollSettings settings = ObjectPoolManager.Instance.Get<LootRollSettings>();
->>>>>>> 0eb9af5d
             settings.UsableAvatar = player.CurrentAvatar.AvatarPrototype;
             settings.UsablePercent = GameDatabase.LootGlobalsPrototype.LootUsableByRecipientPercent;
             settings.Level = player.CurrentAvatar.CharacterLevel;
