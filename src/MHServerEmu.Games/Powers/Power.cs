--- conflicted
+++ resolved
@@ -797,19 +797,11 @@
             List<WorldEntity> targetList = new();
             GetTargets(targetList, payload);
 
-<<<<<<< HEAD
-            var powerProto = payload.PowerPrototype;
-            var manager = payload.Game.EntityManager;
-            var ultimateOwner = manager.GetEntity<WorldEntity>(payload.UltimateOwnerId);
-            var avatar = ultimateOwner?.GetMostResponsiblePowerUser<Avatar>();
-            var player = avatar?.GetOwnerOfType<Player>();
-=======
             PowerPrototype powerProto = payload.PowerPrototype;
             Game game = payload.Game;
             WorldEntity ultimateOwner = game.EntityManager.GetEntity<WorldEntity>(payload.UltimateOwnerId);
             Avatar avatar = ultimateOwner?.GetMostResponsiblePowerUser<Avatar>();
             Player player = avatar?.GetOwnerOfType<Player>();
->>>>>>> ad9eb34e
 
             // Calculate and apply results for each target
             int payloadCombatLevel = payload.CombatLevel;
