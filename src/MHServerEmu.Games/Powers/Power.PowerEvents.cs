--- conflicted
+++ resolved
@@ -635,11 +635,7 @@
         // 7
         private bool DoPowerEventActionInteractFinish()
         {
-<<<<<<< HEAD
-            if (Owner is not Avatar avatar) 
-=======
             if (Owner is not Avatar avatar)
->>>>>>> ad9eb34e
                 return Logger.WarnReturn(false, $"DoPowerEventActionInteractFinish(): Owner not Avatar");
 
             return avatar.PreInteractPowerEnd();
