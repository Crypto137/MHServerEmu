--- conflicted
+++ resolved
@@ -630,12 +630,6 @@
                 .SetPowerProtoId((ulong)PowerPrototypes.Magik.UltimateHotspotEffect)
                 .Build());
 
-<<<<<<< HEAD
-            var entity = _game.EntityManager.GetEntityById(arenaEntityId);
-            entity?.Destroy();
-
-=======
->>>>>>> 9bade36b
             playerConnection.SendMessage(NetMessageEntityDestroy.CreateBuilder()
                 .SetIdEntity(arenaEntityId)
                 .Build());
