--- conflicted
+++ resolved
@@ -810,12 +810,8 @@
                     return true;
                 }
 
-<<<<<<< HEAD
-                if (Game.EntityManager.GetTransitionInRegion(teleport.Destinations[0], teleport.RegionId) is not Transition target) return true;
-=======
-                if (Game.EntityManager.GetTransitionInRegion(teleport.DestinationList[0], teleport.RegionLocation.RegionId) is not Transition target)
+                if (Game.EntityManager.GetTransitionInRegion(teleport.Destinations[0], teleport.RegionLocation.RegionId) is not Transition target)
                     return true;
->>>>>>> 562a5c74
 
                 if (AOI.InterestedInCell(target.RegionLocation.Cell.Id) == false)
                 {
@@ -954,11 +950,7 @@
 
             // TODO: Use region.GetBodysliderPowerRef()
 
-<<<<<<< HEAD
-            if (region.Prototype.Behavior == RegionBehaviorAsset.Town)
-=======
             if (region.Prototype.Behavior == RegionBehavior.Town)
->>>>>>> 562a5c74
                 return Logger.WarnReturn(false, $"OnReturnToHub(): Returning from hubs via bodysliding is not yet implemented");
 
             PrototypeId bodysliderPowerRef = GameDatabase.GlobalsPrototype.ReturnToHubPower;
