--- conflicted
+++ resolved
@@ -192,25 +192,6 @@
 
             // Reset previous state
             Region = region;
-<<<<<<< HEAD
-            region.OnAddToAOI(_playerConnection.Player);
-        }
-
-        public void Reset()
-        {
-            _trackedAreas.Clear();
-
-            // RemoveCells from AOI
-            RegionManager manager = _game.RegionManager;
-            foreach (var cellStatus in _trackedCells)
-            {
-                Cell cell = manager.GetCell(cellStatus.Key);
-                if (cell == null) continue;
-                RemoveCell(cell);
-            }
-
-            _trackedCells.Clear();
-=======
             _lastUpdatePosition = Vector3.Zero;
 
             // FIXME: This is based on our older hacks, check if this works correctly
@@ -218,7 +199,6 @@
             {
                 _trackedAreas.Clear();
                 _trackedCells.Clear();
->>>>>>> 1a7a4440
 
                 foreach (var kvp in _trackedEntities)
                 {
@@ -269,6 +249,7 @@
                 if (startPosition == null)
                     return Logger.WarnReturn(false, "SetRegion(): No valid start position is provided");
 
+                region.OnAddToAOI(_playerConnection.Player);
                 // BeginTeleport() queues another loading screen, so we end up with two in a row. This matches our packet dumps.
                 player.BeginTeleport(regionId, startPosition.Value, startOrientation != null ? startOrientation.Value : Orientation.Zero);
                 Region = region;
