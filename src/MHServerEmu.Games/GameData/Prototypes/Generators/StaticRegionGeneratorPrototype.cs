﻿using MHServerEmu.Core.Extensions;
using MHServerEmu.Games.Regions;

namespace MHServerEmu.Games.GameData.Prototypes
{
    public class StaticRegionGeneratorPrototype : RegionGeneratorPrototype
    {
        public StaticAreaPrototype[] StaticAreas { get; protected set; }
        public AreaConnectionPrototype[] Connections { get; protected set; }

        //---

        public override PrototypeId GetStartAreaRef(Region region)
        {
            if (StaticAreas.HasValue())
                return StaticAreas[0].Area;

            return PrototypeId.Invalid;
        }

        public override void GetAreasInGenerator(HashSet<PrototypeId> areas)
        {
            if (StaticAreas.HasValue())
<<<<<<< HEAD
                foreach(var areaProto in StaticAreas)
=======
                foreach (var areaProto in StaticAreas)
>>>>>>> eb40621b
                    if (areaProto != null && areaProto.Area != PrototypeId.Invalid)
                        areas.Add(areaProto.Area);
        }
    }

    public class AreaConnectionPrototype : Prototype
    {
        public PrototypeId AreaA { get; protected set; }
        public PrototypeId AreaB { get; protected set; }
        public bool ConnectAllShared { get; protected set; }
    }

    public class StaticAreaPrototype : Prototype
    {
        public PrototypeId Area { get; protected set; }
        public int X { get; protected set; }
        public int Y { get; protected set; }
        public int Z { get; protected set; }
    }
}<|MERGE_RESOLUTION|>--- conflicted
+++ resolved
@@ -21,11 +21,7 @@
         public override void GetAreasInGenerator(HashSet<PrototypeId> areas)
         {
             if (StaticAreas.HasValue())
-<<<<<<< HEAD
-                foreach(var areaProto in StaticAreas)
-=======
                 foreach (var areaProto in StaticAreas)
->>>>>>> eb40621b
                     if (areaProto != null && areaProto.Area != PrototypeId.Invalid)
                         areas.Add(areaProto.Area);
         }
