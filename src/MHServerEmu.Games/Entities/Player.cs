﻿using System.Text;
using Gazillion;
using Google.ProtocolBuffers;
using MHServerEmu.Core.Logging;
using MHServerEmu.Core.Serialization;
using MHServerEmu.Core.System.Time;
using MHServerEmu.Core.VectorMath;
using MHServerEmu.DatabaseAccess.Models;
using MHServerEmu.Games.Achievements;
using MHServerEmu.Games.Common;
using MHServerEmu.Games.Entities.Avatars;
using MHServerEmu.Games.Entities.Inventories;
using MHServerEmu.Games.Entities.Items;
using MHServerEmu.Games.Entities.Options;
using MHServerEmu.Games.Events;
using MHServerEmu.Games.Events.Templates;
using MHServerEmu.Games.GameData;
using MHServerEmu.Games.GameData.Prototypes;
using MHServerEmu.Games.Missions;
using MHServerEmu.Games.Navi;
using MHServerEmu.Games.Network;
using MHServerEmu.Games.Powers;
using MHServerEmu.Games.Properties;
using MHServerEmu.Games.Regions;
using MHServerEmu.Games.Regions.MatchQueues;
using MHServerEmu.Games.Social.Communities;
using MHServerEmu.Games.Social.Guilds;

namespace MHServerEmu.Games.Entities
{
    // Avatar index for console versions that have local coop, mostly meaningless on PC.
    public enum PlayerAvatarIndex       
    {
        Primary,
        Secondary,
        Count
    }

    // NOTE: These badges and their descriptions are taken from an internal build dated June 2015 (most likely version 1.35).
    // They are not fully implemented and they may be outdated for our version 1.52.
    public enum AvailableBadges
    {
        CanGrantBadges = 1,         // User can grant badges to other users
        SiteCommands,               // User can run the site commands (player/regions lists, change to specific region etc)
        CanBroadcastChat,           // User can send a chat message to all players
        AllContentAccess,           // User has access to all content in the game
        CanLogInAsAnotherAccount,   // User has ability to log in as another account
        CanDisablePersistence,      // User has ability to play without saving
        PlaytestCommands,           // User can always use commands that are normally only available during a playtest (e.g. bug)
        CsrUser,                    // User can perform Customer Service Representative commands
        DangerousCheatAccess,       // User has access to some especially dangerous cheats
        NumberOfBadges
    }

    public class Player : Entity, IMissionManagerOwner
    {
        private static readonly Logger Logger = LogManager.CreateLogger();

        private readonly EventPointer<SwitchAvatarEvent> _switchAvatarEvent = new();

        private MissionManager _missionManager;
        private ReplicatedPropertyCollection _avatarProperties;
        private ulong _shardId;
        private ReplicatedVariable<string> _playerName = new(0, string.Empty);
        private ulong[] _consoleAccountIds = new ulong[(int)PlayerAvatarIndex.Count];
        private ReplicatedVariable<string> _secondaryPlayerName = new(0, string.Empty);
        private MatchQueueStatus _matchQueueStatus = new();

        // NOTE: EmailVerified and AccountCreationTimestamp are set in NetMessageGiftingRestrictionsUpdate that
        // should be sent in the packet right after logging in. NetMessageGetCurrencyBalanceResponse should be
        // sent along with it.
        private bool _emailVerified;
        private TimeSpan _accountCreationTimestamp;     // UnixTime

        private ReplicatedVariable<ulong> _partyId = new();

        private ulong _guildId;
        private string _guildName;
        private GuildMembership _guildMembership;

        private Community _community;
        private List<PrototypeId> _unlockedInventoryList = new();
        private SortedSet<AvailableBadges> _badges = new();
        private GameplayOptions _gameplayOptions = new();
        private AchievementState _achievementState = new();
        private Dictionary<PrototypeId, StashTabOptions> _stashTabOptionsDict = new();

        private TeleportData _teleportData;

        // Accessors
        public MissionManager MissionManager { get => _missionManager; }
        public ulong ShardId { get => _shardId; }
        public MatchQueueStatus MatchQueueStatus { get => _matchQueueStatus; }
        public bool EmailVerified { get => _emailVerified; set => _emailVerified = value; }
        public TimeSpan AccountCreationTimestamp { get => _accountCreationTimestamp; set => _accountCreationTimestamp = value; }
        public override ulong PartyId { get => _partyId.Value; }
        public Community Community { get => _community; }
        public GameplayOptions GameplayOptions { get => _gameplayOptions; }
        public AchievementState AchievementState { get => _achievementState; }

        public bool IsFullscreenMoviePlaying { get => Properties[PropertyEnum.FullScreenMoviePlaying]; }
<<<<<<< HEAD
        public bool IsOnLoadingScreen { get; set; }
        public bool IsFullscreenObscured { get => IsFullscreenMoviePlaying || IsOnLoadingScreen; }
=======
        public bool IsOnLoadingScreen { get; private set; }

>>>>>>> 1a7a4440
        // Network
        public PlayerConnection PlayerConnection { get; private set; }
        public AreaOfInterest AOI { get => PlayerConnection.AOI; }

        // Avatars
        public Avatar CurrentAvatar { get; private set; }

        // Console stuff - not implemented
        public bool IsConsolePlayer { get => false; }
        public bool IsConsoleUI { get => false; }
        public bool IsUsingUnifiedStash { get => IsConsolePlayer || IsConsoleUI; }
        public bool IsInParty { get; internal set; }
        public static bool IsPlayerTradeEnabled { get; internal set; }
        public Avatar PrimaryAvatar { get; private set; }
        public Avatar SecondaryAvatar { get; private set; }
        public int CurrentAvatarCharacterLevel { get => PrimaryAvatar?.CharacterLevel ?? 0; }
        public GuildMembership GuildMembership { get; internal set; }
        public string Name { get; internal set; }
        public PrototypeId ActiveChapter { get => Properties[PropertyEnum.ActiveMissionChapter]; }
        public PrototypeId Faction { get => Properties[PropertyEnum.Faction]; }

        public Player(Game game) : base(game)
        {
            _missionManager = new(Game, this);
            _gameplayOptions.SetOwner(this);
        }

        public override bool Initialize(EntitySettings settings)
        {
            base.Initialize(settings);

            PlayerConnection = settings.PlayerConnection;

            _avatarProperties = new(this, Game.CurrentRepId);
            _shardId = 3;
            _playerName = new(Game.CurrentRepId, string.Empty);
            _secondaryPlayerName = new(0, string.Empty);
            _partyId = new(Game.CurrentRepId, 0);

            Game.EntityManager.AddPlayer(this);
            _matchQueueStatus.SetOwner(this);

            _community = new(this);
            _community.Initialize();

            // Default loading screen before we start loading into a region
            QueueLoadingScreen(PrototypeId.Invalid);

            return true;
        }

        public override bool Serialize(Archive archive)
        {
            bool success = base.Serialize(archive);

            success &= Serializer.Transfer(archive, ref _missionManager);
            success &= Serializer.Transfer(archive, ref _avatarProperties);

            if (archive.IsTransient)
            {
                success &= Serializer.Transfer(archive, ref _shardId);
                success &= Serializer.Transfer(archive, ref _playerName);
                success &= Serializer.Transfer(archive, ref _consoleAccountIds[0]);
                success &= Serializer.Transfer(archive, ref _consoleAccountIds[1]);
                success &= Serializer.Transfer(archive, ref _secondaryPlayerName);
                success &= Serializer.Transfer(archive, ref _matchQueueStatus);
                success &= Serializer.Transfer(archive, ref _emailVerified);
                success &= Serializer.Transfer(archive, ref _accountCreationTimestamp);

                if (archive.IsReplication)
                {
                    success &= Serializer.Transfer(archive, ref _partyId);
                    success &= GuildMember.SerializeReplicationRuntimeInfo(archive, ref _guildId, ref _guildName, ref _guildMembership);

                    // There is a string here that is always empty and is immediately discarded after reading, purpose unknown
                    string emptyString = string.Empty;
                    success &= Serializer.Transfer(archive, ref emptyString);
                    if (emptyString != string.Empty) Logger.Warn($"Serialize(): emptyString is not empty!");
                }
            }

            bool hasCommunityData = archive.IsPersistent || archive.IsMigration ||
                (archive.IsReplication && archive.HasReplicationPolicy(AOINetworkPolicyValues.AOIChannelOwner));
            success &= Serializer.Transfer(archive, ref hasCommunityData);
            if (hasCommunityData)
                success &= Serializer.Transfer(archive, ref _community);

            // Unknown bool, always false
            bool unkBool = false;
            success &= Serializer.Transfer(archive, ref unkBool);
            if (unkBool) Logger.Warn($"Serialize(): unkBool is true!");

            success &= Serializer.Transfer(archive, ref _unlockedInventoryList);

            if (archive.IsMigration || (archive.IsReplication && archive.HasReplicationPolicy(AOINetworkPolicyValues.AOIChannelOwner)))
                success &= Serializer.Transfer(archive, ref _badges);

            success &= Serializer.Transfer(archive, ref _gameplayOptions);

            if (archive.IsMigration || (archive.IsReplication && archive.HasReplicationPolicy(AOINetworkPolicyValues.AOIChannelOwner)))
                success &= Serializer.Transfer(archive, ref _achievementState);

            success &= Serializer.Transfer(archive, ref _stashTabOptionsDict);

            return success;
        }

        /// <summary>
        /// Initializes this <see cref="Player"/> from data contained in the provided <see cref="DBAccount"/>.
        /// </summary>
        public void LoadFromDBAccount(DBAccount account)
        {
            // Adjust properties
            Properties[PropertyEnum.Currency, GameDatabase.CurrencyGlobalsPrototype.Credits] = account.Player.Credits;

            foreach (var accountAvatar in account.Avatars.Values)
            {
                var avatarPrototypeRef = (PrototypeId)accountAvatar.RawPrototype;

                // Set library costumes according to account data
                Properties[PropertyEnum.AvatarLibraryCostume, 0, avatarPrototypeRef] = (PrototypeId)accountAvatar.RawCostume;

                // Set avatar levels to 60
                // Note: setting this to above level 60 sets the prestige level as well
                Properties[PropertyEnum.AvatarLibraryLevel, 0, avatarPrototypeRef] = 60;

                // Unlock extra emotes
                Properties[PropertyEnum.AvatarEmoteUnlocked, avatarPrototypeRef, (PrototypeId)11651334702101696313] = true; // Powers/Emotes/EmoteCongrats.prototype
                Properties[PropertyEnum.AvatarEmoteUnlocked, avatarPrototypeRef, (PrototypeId)773103106671775187] = true;   // Powers/Emotes/EmoteDance.prototype
            }

            foreach (PrototypeId avatarRef in GameDatabase.DataDirectory.IteratePrototypesInHierarchy<AvatarPrototype>(PrototypeIterateFlags.NoAbstractApprovedOnly))
            {
                if (avatarRef == (PrototypeId)6044485448390219466) continue;   //zzzBrevikOLD.prototype
                Properties[PropertyEnum.AvatarUnlock, avatarRef] = (int)AvatarUnlockType.Type2;
            }

            foreach (PrototypeId waypointRef in GameDatabase.DataDirectory.IteratePrototypesInHierarchy<WaypointPrototype>(PrototypeIterateFlags.NoAbstract))
                Properties[PropertyEnum.Waypoint, waypointRef] = true;

            foreach (PrototypeId vendorRef in GameDatabase.DataDirectory.IteratePrototypesInHierarchy<VendorTypePrototype>(PrototypeIterateFlags.NoAbstract))
                Properties[PropertyEnum.VendorLevel, vendorRef] = 1;

            foreach (PrototypeId uiSystemLockRef in GameDatabase.DataDirectory.IteratePrototypesInHierarchy<UISystemLockPrototype>(PrototypeIterateFlags.NoAbstract))
                Properties[PropertyEnum.UISystemLock, uiSystemLockRef] = true;

            foreach (PrototypeId tutorialRef in GameDatabase.DataDirectory.IteratePrototypesInHierarchy<HUDTutorialPrototype>(PrototypeIterateFlags.NoAbstract))
                Properties[PropertyEnum.TutorialHasSeenTip, tutorialRef] = true;

            // TODO: Set this after creating all avatar entities via a NetMessageSetProperty in the same packet
            Properties[PropertyEnum.PlayerMaxAvatarLevel] = 60;

            // Complete all missions
            _missionManager.SetAvatar((PrototypeId)account.CurrentAvatar.RawPrototype);
            if (false) // Off completion
            foreach (PrototypeId missionRef in GameDatabase.DataDirectory.IteratePrototypesInHierarchy<MissionPrototype>(PrototypeIterateFlags.NoAbstractApprovedOnly))
            {
                var missionPrototype = GameDatabase.GetPrototype<MissionPrototype>(missionRef);
                if (_missionManager.ShouldCreateMission(missionPrototype))
                {
                    Mission mission = _missionManager.CreateMission(missionRef);
                    mission.SetState(MissionState.Completed);
                    mission.AddParticipant(this);
                    _missionManager.InsertMission(mission);
                }
            }

            // Set name
            _playerName.Value = account.PlayerName;    // NOTE: This is used for highlighting your name in leaderboards

            // Todo: send this separately in NetMessageGiftingRestrictionsUpdate on login
            Properties[PropertyEnum.LoginCount] = 1075;
            _emailVerified = true;
            _accountCreationTimestamp = Clock.DateTimeToUnixTime(new(2023, 07, 16, 1, 48, 0));   // First GitHub commit date

            #region Hardcoded social tab easter eggs
            _community.AddMember(1, "DavidBrevik", CircleId.__Friends);
            _community.ReceiveMemberBroadcast(CommunityMemberBroadcast.CreateBuilder().SetMemberPlayerDbId(1).SetIsOnline(1)
                .SetCurrentRegionRefId(12735255224807267622).SetCurrentDifficultyRefId((ulong)DifficultyTierPrototypeId.Normal)
                .AddSlots(CommunityMemberAvatarSlot.CreateBuilder().SetAvatarRefId(15769648016960461069).SetCostumeRefId(4881398219179434365).SetLevel(60).SetPrestigeLevel(6))
                .Build());

            _community.AddMember(2, "TonyStark", CircleId.__Friends);
            _community.ReceiveMemberBroadcast(CommunityMemberBroadcast.CreateBuilder().SetMemberPlayerDbId(2).SetIsOnline(1)
                .SetCurrentRegionRefId((ulong)RegionPrototypeId.NPEAvengersTowerHUBRegion).SetCurrentDifficultyRefId((ulong)DifficultyTierPrototypeId.Normal)
                .AddSlots(CommunityMemberAvatarSlot.CreateBuilder().SetAvatarRefId(421791326977791218).SetCostumeRefId(7150542631074405762).SetLevel(60).SetPrestigeLevel(5))
                .Build());

            _community.AddMember(3, "Doomsaw", CircleId.__Friends);
            _community.ReceiveMemberBroadcast(CommunityMemberBroadcast.CreateBuilder().SetMemberPlayerDbId(3).SetIsOnline(1)
                .AddSlots(CommunityMemberAvatarSlot.CreateBuilder().SetAvatarRefId(17750839636937086083).SetCostumeRefId(14098108758769669917).SetLevel(60).SetPrestigeLevel(6))
                .Build());

            _community.AddMember(4, "PizzaTime", CircleId.__Friends);
            _community.ReceiveMemberBroadcast(CommunityMemberBroadcast.CreateBuilder().SetMemberPlayerDbId(4).SetIsOnline(1)
                .AddSlots(CommunityMemberAvatarSlot.CreateBuilder().SetAvatarRefId(9378552423541970369).SetCostumeRefId(6454902525769881598).SetLevel(60).SetPrestigeLevel(5))
                .Build());

            _community.AddMember(5, "RogueServerEnjoyer", CircleId.__Friends);
            _community.ReceiveMemberBroadcast(CommunityMemberBroadcast.CreateBuilder().SetMemberPlayerDbId(5).SetIsOnline(1)
                .AddSlots(CommunityMemberAvatarSlot.CreateBuilder().SetAvatarRefId(1660250039076459846).SetCostumeRefId(9447440487974639491).SetLevel(60).SetPrestigeLevel(3))
                .Build());

            _community.AddMember(6, "WhiteQueenXOXO", CircleId.__Friends);
            _community.ReceiveMemberBroadcast(CommunityMemberBroadcast.CreateBuilder().SetMemberPlayerDbId(6).SetIsOnline(1)
                .AddSlots(CommunityMemberAvatarSlot.CreateBuilder().SetAvatarRefId(412966192105395660).SetCostumeRefId(12724924652099869123).SetLevel(60).SetPrestigeLevel(4))
                .Build());

            _community.AddMember(7, "AlexBond", CircleId.__Friends);
            _community.ReceiveMemberBroadcast(CommunityMemberBroadcast.CreateBuilder().SetMemberPlayerDbId(7).SetIsOnline(1)
                .AddSlots(CommunityMemberAvatarSlot.CreateBuilder().SetAvatarRefId(9255468350667101753).SetCostumeRefId(16813567318560086134).SetLevel(60).SetPrestigeLevel(2))
                .Build());

            _community.AddMember(8, "Crypto137", CircleId.__Friends);
            _community.ReceiveMemberBroadcast(CommunityMemberBroadcast.CreateBuilder().SetMemberPlayerDbId(8).SetIsOnline(1)
                .AddSlots(CommunityMemberAvatarSlot.CreateBuilder().SetAvatarRefId(421791326977791218).SetCostumeRefId(1195778722002966150).SetLevel(60).SetPrestigeLevel(2))
                .Build());

            _community.AddMember(9, "yn01", CircleId.__Friends);
            _community.ReceiveMemberBroadcast(CommunityMemberBroadcast.CreateBuilder().SetMemberPlayerDbId(9).SetIsOnline(1)
                .AddSlots(CommunityMemberAvatarSlot.CreateBuilder().SetAvatarRefId(12534955053251630387).SetCostumeRefId(14506515434462517197).SetLevel(60).SetPrestigeLevel(2))
                .Build());

            _community.AddMember(10, "Gazillion", CircleId.__Friends);
            _community.ReceiveMemberBroadcast(CommunityMemberBroadcast.CreateBuilder().SetMemberPlayerDbId(10).SetIsOnline(0).Build());

            _community.AddMember(11, "FriendlyLawyer", CircleId.__Nearby);
            _community.ReceiveMemberBroadcast(CommunityMemberBroadcast.CreateBuilder().SetMemberPlayerDbId(11).SetIsOnline(1)
                .AddSlots(CommunityMemberAvatarSlot.CreateBuilder().SetAvatarRefId(12394659164528645362).SetCostumeRefId(2844257346122946366).SetLevel(99).SetPrestigeLevel(1))
                .Build());
            #endregion

            // Initialize and unlock stash tabs
            OnEnterGameInitStashTabOptions();
            foreach (PrototypeId stashRef in GetStashInventoryProtoRefs(true, false))
                UnlockInventory(stashRef);

            // Add all badges to admin accounts
            if (account.UserLevel == AccountUserLevel.Admin)
            {
                for (var badge = AvailableBadges.CanGrantBadges; badge < AvailableBadges.NumberOfBadges; badge++)
                    AddBadge(badge);
            }

            _gameplayOptions.ResetToDefaults();
        }

        public void SaveToDBAccount(DBAccount account)
        {
            account.Player.RawAvatar = (long)CurrentAvatar.Prototype.DataRef;

            account.Player.Credits = Properties[PropertyEnum.Currency, GameDatabase.CurrencyGlobalsPrototype.Credits];

            foreach (Avatar avatar in new AvatarIterator(this))
            {
                DBAvatar dbAvatar = account.GetAvatar((long)avatar.PrototypeDataRef);
                dbAvatar.RawCostume = avatar.Properties[PropertyEnum.CostumeCurrent];

                // Encode key mapping
                using (Archive archive = new(ArchiveSerializeType.Database))
                {
                    avatar.CurrentAbilityKeyMapping.Serialize(archive);
                    dbAvatar.RawAbilityKeyMapping = archive.AccessAutoBuffer().ToArray();
                }
            }
        }

        public override void EnterGame(EntitySettings settings = null)
        {
            SendMessage(NetMessageMarkFirstGameFrame.CreateBuilder()
                .SetCurrentservergametime((ulong)Game.CurrentTime.TotalMilliseconds)
                .SetCurrentservergameid(Game.Id)
                .SetGamestarttime((ulong)Game.StartTime.TotalMilliseconds)
                .Build());

            SendMessage(NetMessageServerVersion.CreateBuilder().SetVersion(Game.Version).Build());
            SendMessage(Game.LiveTuningData.GetLiveTuningUpdate());

            SendMessage(NetMessageLocalPlayer.CreateBuilder()
                .SetLocalPlayerEntityId(Id)
                .SetGameOptions(Game.GameOptions)
                .Build());

            SendMessage(NetMessageReadyForTimeSync.DefaultInstance);

            // Enter game to become added to the AOI
            base.EnterGame(settings);
        }

        public override void ExitGame()
        {
            SendMessage(NetMessageBeginExitGame.DefaultInstance);
            AOI.SetRegion(0, true, null, null);

            base.ExitGame();
        }

        public Region GetRegion()
        {
            // This shouldn't need any null checks, at least for now
            return AOI.Region;
        }

        /// <summary>
        /// Returns the name of the player for the specified <see cref="PlayerAvatarIndex"/>.
        /// </summary>
        public string GetName(PlayerAvatarIndex avatarIndex = PlayerAvatarIndex.Primary)
        {
            if ((avatarIndex >= PlayerAvatarIndex.Primary && avatarIndex < PlayerAvatarIndex.Count) == false)
                Logger.Warn("GetName(): avatarIndex out of range");

            if (avatarIndex == PlayerAvatarIndex.Secondary)
                return _secondaryPlayerName.Value;

            return _playerName.Value;
        }

        /// <summary>
        /// Returns the console account id for the specified <see cref="PlayerAvatarIndex"/>.
        /// </summary>
        public ulong GetConsoleAccountId(PlayerAvatarIndex avatarIndex)
        {
            if ((avatarIndex >= PlayerAvatarIndex.Primary && avatarIndex < PlayerAvatarIndex.Count) == false)
                return 0;

            return _consoleAccountIds[(int)avatarIndex];
        }

        /// <summary>
        /// Returns <see langword="true"/> if the inventory with the specified <see cref="PrototypeId"/> is unlocked for this <see cref="Player"/>.
        /// </summary>
        public bool IsInventoryUnlocked(PrototypeId invProtoRef)
        {
            if (invProtoRef == PrototypeId.Invalid)
                return Logger.WarnReturn(false, $"IsInventoryUnlocked(): invProtoRef == PrototypeId.Invalid");

            return _unlockedInventoryList.Contains(invProtoRef);
        }

        /// <summary>
        /// Unlocks the inventory with the specified <see cref="PrototypeId"/> for this <see cref="Player"/>.
        /// </summary>
        public bool UnlockInventory(PrototypeId invProtoRef)
        {
            if (GetInventoryByRef(invProtoRef) != null)
                return Logger.WarnReturn(false, $"UnlockInventory(): {GameDatabase.GetFormattedPrototypeName(invProtoRef)} already exists");

            if (_unlockedInventoryList.Contains(invProtoRef))
                return Logger.WarnReturn(false, $"UnlockInventory(): {GameDatabase.GetFormattedPrototypeName(invProtoRef)} is already unlocked");

            _unlockedInventoryList.Add(invProtoRef);

            if (AddInventory(invProtoRef) == false || GetInventoryByRef(invProtoRef) == null)
                return Logger.WarnReturn(false, $"UnlockInventory(): Failed to add {GameDatabase.GetFormattedPrototypeName(invProtoRef)}");

            if (Inventory.IsPlayerStashInventory(invProtoRef))
                StashTabInsert(invProtoRef, 0);

            return true;
        }

        /// <summary>
        /// Returns <see cref="PrototypeId"/> values of all locked and/or unlocked stash tabs for this <see cref="Player"/>.
        /// </summary>
        public IEnumerable<PrototypeId> GetStashInventoryProtoRefs(bool getLocked, bool getUnlocked)
        {
            var playerProto = Prototype as PlayerPrototype;
            if (playerProto == null) yield break;
            if (playerProto.StashInventories == null) yield break;

            foreach (EntityInventoryAssignmentPrototype invAssignmentProto in playerProto.StashInventories)
            {
                if (invAssignmentProto.Inventory == PrototypeId.Invalid) continue;

                bool isLocked = GetInventoryByRef(invAssignmentProto.Inventory) == null;

                if (isLocked && getLocked || isLocked == false && getUnlocked)
                    yield return invAssignmentProto.Inventory;
            }
        }

        /// <summary>
        /// Updates <see cref="StashTabOptions"/> with the data from a <see cref="NetMessageStashTabOptions"/>.
        /// </summary>
        public bool UpdateStashTabOptions(NetMessageStashTabOptions optionsMessage)
        {
            PrototypeId inventoryRef = (PrototypeId)optionsMessage.InventoryRefId;

            if (Inventory.IsPlayerStashInventory(inventoryRef) == false)
                return Logger.WarnReturn(false, $"UpdateStashTabOptions(): {inventoryRef} is not a player stash ref");

            if (GetInventoryByRef(inventoryRef) == null)
                return Logger.WarnReturn(false, $"UpdateStashTabOptions(): Inventory {GameDatabase.GetFormattedPrototypeName(inventoryRef)} not found");

            if (_stashTabOptionsDict.TryGetValue(inventoryRef, out StashTabOptions options) == false)
            {
                options = new();
                _stashTabOptionsDict.Add(inventoryRef, options);
            }

            // Stash tab names can be up to 30 characters long
            if (optionsMessage.HasDisplayName)
                options.DisplayName = optionsMessage.DisplayName.Substring(0, 30);

            if (optionsMessage.HasIconPathAssetId)
                options.IconPathAssetId = (AssetId)optionsMessage.IconPathAssetId;

            if (optionsMessage.HasColor)
                options.Color = (StashTabColor)optionsMessage.Color;

            return true;
        }

        /// <summary>
        /// Inserts the stash tab with the specified <see cref="PrototypeId"/> into the specified position.
        /// </summary>
        public bool StashTabInsert(PrototypeId insertedStashRef, int newSortOrder)
        {
            if (newSortOrder < 0)
                return Logger.WarnReturn(false, $"StashTabInsert(): Invalid newSortOrder {newSortOrder}");

            if (insertedStashRef == PrototypeId.Invalid)
                return Logger.WarnReturn(false, $"StashTabInsert(): Invalid insertedStashRef {insertedStashRef}");

            if (Inventory.IsPlayerStashInventory(insertedStashRef) == false)
                return Logger.WarnReturn(false, $"StashTabInsert(): insertedStashRef {insertedStashRef} is not a player stash ref");

            if (GetInventoryByRef(insertedStashRef) == null)
                return Logger.WarnReturn(false, $"StashTabInsert(): Inventory {GameDatabase.GetFormattedPrototypeName(insertedStashRef)} not found");

            // Get options for the tab we need to insert
            if (_stashTabOptionsDict.TryGetValue(insertedStashRef, out StashTabOptions options))
            {
                // Only new tabs are allowed to be in the same location
                if (options.SortOrder == newSortOrder)
                    return Logger.WarnReturn(false, "StashTabInsert(): Inserting an existing tab at the same location");
            }
            else
            {
                // Create options of the tab if there are none yet
                options = new();
                _stashTabOptionsDict.Add(insertedStashRef, options);
            }

            // No need to sort if only have a single tab
            if (_stashTabOptionsDict.Count == 1)
                return true;

            // Assign the new sort order to the tab
            int oldSortOrder = options.SortOrder;
            options.SortOrder = newSortOrder;

            // Rearrange other tabs
            int sortIncrement, sortStart, sortFinish;

            if (oldSortOrder < newSortOrder)
            {
                // If the sort order is increasing we need to shift back everything in between
                sortIncrement = -1;
                sortStart = oldSortOrder;
                sortFinish = newSortOrder;
            }
            else
            {
                // If the sort order is decreasing we need to shift forward everything in between
                sortIncrement = 1;
                sortStart = newSortOrder;
                sortFinish = oldSortOrder;
            }

            // Fall back in case our sort order overflows for some reason
            SortedList<int, PrototypeId> sortedTabs = new();
            bool orderOverflow = false;

            // Update sort order for all tabs
            foreach (var kvp in _stashTabOptionsDict)
            {
                PrototypeId sortRef = kvp.Key;
                StashTabOptions sortOptions = kvp.Value;

                if (sortRef != insertedStashRef)
                {
                    // Move the tab if:
                    // 1. We are adding a new tab and everything needs to be shifted
                    // 2. We are within our sort range
                    bool isNew = oldSortOrder == newSortOrder && sortOptions.SortOrder >= newSortOrder;
                    bool isWithinSortRange = sortOptions.SortOrder >= sortStart && sortOptions.SortOrder <= sortFinish;

                    if (isNew || isWithinSortRange)
                        sortOptions.SortOrder += sortIncrement;
                }

                // Make sure our sort order does not exceed the amount of stored stash tab options
                sortedTabs[sortOptions.SortOrder] = sortRef;
                if (sortOptions.SortOrder >= _stashTabOptionsDict.Count)
                    orderOverflow = true;
            }

            // Reorder if our sort order overflows
            if (orderOverflow)
            {
                Logger.Warn($"StashTabInsert(): Sort order overflow, reordering");
                int fixedOrder = 0;
                foreach (var kvp in sortedTabs)
                {
                    _stashTabOptionsDict[kvp.Value].SortOrder = fixedOrder;
                    fixedOrder++;
                }
            }

            return true;
        }

        public bool RevealInventory(PrototypeId inventoryProtoRef)
        {
            // Validate inventory prototype
            var inventoryPrototype = GameDatabase.GetPrototype<InventoryPrototype>(inventoryProtoRef);
            if (inventoryPrototype == null) return Logger.WarnReturn(false, "RevealInventory(): inventoryPrototype == null");

            // Skip reveal if this inventory does not require flagged visibility
            if (inventoryPrototype.InventoryRequiresFlaggedVisibility() == false)
                return true;

            // Validate inventory
            Inventory inventory = GetInventoryByRef(inventoryPrototype.DataRef);
            if (inventory == null) return Logger.WarnReturn(false, "RevealInventory(): inventory == null");

            // Skip reveal if already visible
            if (inventory.VisibleToOwner) return true;

            // Enable visibility
            inventory.VisibleToOwner = true;

            // Update interest for all contained entities
            foreach (var entry in inventory)
            {
                var entity = Game.EntityManager.GetEntity<Entity>(entry.Id);
                if (entity == null)
                {
                    Logger.Warn("RevealInventory(): entity == null");
                    continue;
                }

                AOI.ConsiderEntity(entity);
            }

            return true;
        }

        public override void OnOtherEntityAddedToMyInventory(Entity entity, InventoryLocation invLoc, bool unpackedArchivedEntity)
        {
            base.OnOtherEntityAddedToMyInventory(entity, invLoc, unpackedArchivedEntity);

            if (entity is Avatar avatar)
            {
                avatar.SetPlayer(this);

                if (invLoc.InventoryConvenienceLabel == InventoryConvenienceLabel.AvatarInPlay && invLoc.Slot == 0)
                    CurrentAvatar = avatar;
            }
        }

        public void OnChangeActiveAvatar(int avatarIndex, ulong lastCurrentAvatarId)
        {
            // TODO: Apply and remove avatar properties stored in the player

            SendMessage(NetMessageCurrentAvatarChanged.CreateBuilder()
                .SetAvatarIndex(avatarIndex)
                .SetLastCurrentEntityId(lastCurrentAvatarId)
                .Build());
        }

        public bool TrashItem(Item item)
        {
            // See CPlayer::RequestItemTrash for reference

            // Make sure this player is allowed to destroy this item
            if (item.PlayerCanDestroy(this) == false)
                return false;

            Avatar avatar = CurrentAvatar;

            // Make sure there is an avatar in the world
            if (avatar.IsInWorld == false)
                return false;

            // Destroy the item if it cannot be dropped
            if (item.WouldBeDestroyedOnDrop)
            {
                item.Destroy();
                return true;
            }

            // Drop item to the ground
            Region region = avatar.Region;

            // Find a position to drop
            if (region.ChooseRandomPositionNearPoint(avatar.Bounds, PathFlags.Walk, PositionCheckFlags.CanBeBlockedEntity,
                BlockingCheckFlags.CheckSpawns, 50f, 100f, out Vector3 dropPosition) == false)
            {
                // Fall back to avatar position if didn't find a free spot
                dropPosition = avatar.RegionLocation.Position;

                // Make sure we don't drop it somewhere where it can't be picked up (e.g. if the avatar is flying above something)
                if (region.NaviMesh.Contains(dropPosition, item.Bounds.Radius, new DefaultContainsPathFlagsCheck(PathFlags.Walk)) == false)
                    return false;
            }

            // Remove the item from its inventory (no going back now)
            item.ChangeInventoryLocation(null);

            // Drop it
            EntitySettings settings = new();
            settings.OptionFlags |= EntitySettingsOptionFlags.IsNewOnServer;
            settings.SourceEntityId = avatar.Id;
            settings.SourcePosition = avatar.RegionLocation.Position;

            if (item.EnterWorld(region, dropPosition, Orientation.Zero, settings) == false)
            {
                item.Destroy();     // We have to destroy this item because it's no longer in player's inventory
                return Logger.WarnReturn(false, $"TrashItem(): Item {item} failed to enter world");
            }

            // Reapply lifespan
            TimeSpan expirationTime = item.GetExpirationTime();
            item.ResetLifespan(expirationTime);

            return true;
        }

        protected override bool InitInventories(bool populateInventories)
        {
            bool success = base.InitInventories(populateInventories);

            PlayerPrototype playerProto = Prototype as PlayerPrototype;
            if (playerProto == null) return Logger.WarnReturn(false, "InitInventories(): playerProto == null");

            foreach (EntityInventoryAssignmentPrototype invEntryProto in playerProto.StashInventories)
            {
                var stashInvProto = invEntryProto.Inventory.As<PlayerStashInventoryPrototype>();
                if (stashInvProto == null)
                {
                    Logger.Warn("InitInventories(): stashInvProto == null");
                    continue;
                }

                if (stashInvProto.IsPlayerStashInventory && IsUsingUnifiedStash == false && stashInvProto.ConvenienceLabel == InventoryConvenienceLabel.UnifiedStash)
                    continue;

                if (stashInvProto.LockedByDefault == false)
                {
                    if (AddInventory(invEntryProto.Inventory) == false)
                    {
                        Logger.Warn($"InitInventories(): Failed to add inventory, invProtoRef={GameDatabase.GetPrototypeName(invEntryProto.Inventory)}");
                        success = false;
                    }
                }
            }

            return success;
        }

        /// <summary>
        /// Add the specified badge to this <see cref="Player"/>. Returns <see langword="true"/> if successful.
        /// </summary>
        public bool AddBadge(AvailableBadges badge) => _badges.Add(badge);

        /// <summary>
        /// Removes the specified badge from this <see cref="Player"/>. Returns <see langword="true"/> if successful.
        /// </summary>
        public bool RemoveBadge(AvailableBadges badge) => _badges.Remove(badge);

        /// <summary>
        /// Returns <see langword="true"/> if this <see cref="Player"/> has the specified badge.
        /// </summary>
        public bool HasBadge(AvailableBadges badge) => _badges.Contains(badge);


        #region Avatar and Team-Up Management

        public Avatar GetAvatar(PrototypeId avatarProtoRef, AvatarMode avatarMode = AvatarMode.Normal)
        {
            if (avatarProtoRef == PrototypeId.Invalid) return Logger.WarnReturn<Avatar>(null, "GetAvatar(): avatarProtoRef == PrototypeId.Invalid");

            AvatarIterator iterator = new(this, AvatarIteratorMode.IncludeArchived, avatarProtoRef);

            return iterator.FirstOrDefault();
        }

        public Avatar GetActiveAvatarById(ulong avatarEntityId)
        {
            // TODO: Secondary avatar for consoles?
            return (CurrentAvatar.Id == avatarEntityId) ? CurrentAvatar : null;
        }

        public Avatar GetActiveAvatarByIndex(int index)
        {
            // TODO: Secondary avatar for consoles?
            return (index == 0) ? CurrentAvatar : null;
        }

        public Agent GetTeamUpAgent(PrototypeId teamUpProtoRef)
        {
            if (teamUpProtoRef == PrototypeId.Invalid) return Logger.WarnReturn<Agent>(null, "GetTeamUpAgent(): teamUpProtoRef == PrototypeId.Invalid");

            Inventory teamUpInv = GetInventory(InventoryConvenienceLabel.TeamUpLibrary);
            if (teamUpInv == null) return Logger.WarnReturn<Agent>(null, "GetTeamUpAgent(): teamUpInv == null");

            return teamUpInv.GetMatchingEntity(teamUpProtoRef) as Agent;
        }

        public bool BeginSwitchAvatar(PrototypeId avatarProtoRef)
        {
            Power avatarSwapChannel = CurrentAvatar.GetPower(GameDatabase.GlobalsPrototype.AvatarSwapChannelPower);
            if (avatarSwapChannel == null) return Logger.WarnReturn(false, "BeginSwitchAvatar(): avatarSwapChannel == null");

            PowerActivationSettings settings = new(CurrentAvatar.Id, CurrentAvatar.RegionLocation.Position, CurrentAvatar.RegionLocation.Position);
            settings.Flags = PowerActivationSettingsFlags.NotifyOwner;
            CurrentAvatar.ActivatePower(avatarSwapChannel.PrototypeDataRef, ref settings);

            Properties.RemovePropertyRange(PropertyEnum.AvatarSwitchPending);
            Properties[PropertyEnum.AvatarSwitchPending, avatarProtoRef] = true;

            return true;
        }

        public bool SwitchAvatar()
        {
            // Retrieve pending avatar proto ref recorded in properties
            PrototypeId avatarProtoRef = PrototypeId.Invalid;

            foreach (var kvp in Properties.IteratePropertyRange(PropertyEnum.AvatarSwitchPending))
            {
                Property.FromParam(kvp.Key, 0, out avatarProtoRef);
                break;
            }

            if (avatarProtoRef == PrototypeId.Invalid) return Logger.WarnReturn(false, "SwitchAvatar(): Failed to find pending avatar switch");
            Properties.RemovePropertyRange(PropertyEnum.AvatarSwitchPending);

            // Get information about the previous avatar
            ulong lastCurrentAvatarId = CurrentAvatar != null ? CurrentAvatar.Id : InvalidId;
            ulong prevRegionId = CurrentAvatar.RegionLocation.RegionId;
            Vector3 prevPosition = CurrentAvatar.RegionLocation.Position;
            Orientation prevOrientation = CurrentAvatar.RegionLocation.Orientation;

            // Do the switch
            Inventory avatarLibrary = GetInventory(InventoryConvenienceLabel.AvatarLibrary);
            Inventory avatarInPlay = GetInventory(InventoryConvenienceLabel.AvatarInPlay);

            if (avatarLibrary.GetMatchingEntity(avatarProtoRef) is not Avatar avatar)
                return Logger.WarnReturn(false, $"SwitchAvatar(): Failed to find avatar entity for avatarProtoRef {GameDatabase.GetPrototypeName(avatarProtoRef)}");

            InventoryResult result = avatar.ChangeInventoryLocation(avatarInPlay, 0);

            if (result != InventoryResult.Success)
                return Logger.WarnReturn(false, $"SwitchAvatar(): Failed to change library avatar's inventory location ({result})");

<<<<<<< HEAD
            EnableCurrentAvatar(true, lastCurrentAvatarId);

            GetRegion()?.PlayerSwitchedToAvatarEvent.Invoke(new(this, avatarProtoRef));

=======
            EnableCurrentAvatar(true, lastCurrentAvatarId, prevRegionId, prevPosition, prevOrientation);
>>>>>>> 1a7a4440
            return true;
        }

        public bool EnableCurrentAvatar(bool withSwapInPower, ulong lastCurrentAvatarId, ulong regionId, in Vector3 position, in Orientation orientation)
        {
            // TODO: Use this for teleportation within region as well

            if (CurrentAvatar == null)
                return Logger.WarnReturn(false, "EnableCurrentAvatar(): CurrentAvatar == null");

            if (CurrentAvatar.IsInWorld)
                return Logger.WarnReturn(false, "EnableCurrentAvatar(): Current avatar is already active");

            Region region = Game.RegionManager.GetRegion(regionId);
            if (region == null)
                return Logger.WarnReturn(false, "EnableCurrentAvtar(): region == null");

            Logger.Info($"EnableCurrentAvatar(): {CurrentAvatar} entering world");

            // Disable initial visibility and schedule swap-in power if requested
            EntitySettings settings = null;
            if (withSwapInPower)
            {
                settings = new() { OptionFlags = EntitySettingsOptionFlags.IsClientEntityHidden };
                CurrentAvatar.ScheduleSwapInPower();
            }

            // Add new avatar to the world
            if (CurrentAvatar.EnterWorld(region, CurrentAvatar.FloorToCenter(position), orientation, settings) == false)
                return false;

            OnChangeActiveAvatar(0, lastCurrentAvatarId);
            return true;
        }

        #endregion

        #region Loading and Teleports

        public void QueueLoadingScreen(PrototypeId regionProtoRef)
        {
            IsOnLoadingScreen = true;

            SendMessage(NetMessageQueueLoadingScreen.CreateBuilder()
                .SetRegionPrototypeId((ulong)regionProtoRef)
                .Build());
        }

        public void QueueLoadingScreen(ulong regionId)
        {
            Region region = Game.RegionManager.GetRegion(regionId);
            PrototypeId regionProtoRef = region != null ? region.PrototypeDataRef : PrototypeId.Invalid;
            QueueLoadingScreen(regionProtoRef);
        }

        public void DequeueLoadingScreen()
        {
            SendMessage(NetMessageDequeueLoadingScreen.DefaultInstance);
        }

        public void OnLoadingScreenFinished()
        {
            IsOnLoadingScreen = false;
        }

        public void BeginTeleport(ulong regionId, in Vector3 position, in Orientation orientation)
        {
            _teleportData.Set(regionId, position, orientation);
            QueueLoadingScreen(regionId);
        }

        public void OnCellLoaded(uint cellId, ulong regionId)
        {
            AOI.OnCellLoaded(cellId, regionId);
            int numLoaded = AOI.GetLoadedCellCount();

            Logger.Trace($"Player {this} loaded cell id={cellId} in region id=0x{regionId:X} ({numLoaded}/{AOI.TrackedCellCount})");

            if (_teleportData.IsValid && numLoaded == AOI.TrackedCellCount)
                FinishTeleport();
        }

        private bool FinishTeleport()
        {
            if (_teleportData.IsValid == false) return Logger.WarnReturn(false, "FinishTeleport(): No valid teleport data");

            EnableCurrentAvatar(false, CurrentAvatar.Id, _teleportData.RegionId, _teleportData.Position, _teleportData.Orientation);
            _teleportData.Clear();
            DequeueLoadingScreen();
            TryPlayIntroKismetSeqForRegion(CurrentAvatar.RegionLocation.RegionId);

            return true;
        }

        #endregion

        public void SendMessage(IMessage message) => PlayerConnection?.SendMessage(message);

        public override void OnDeallocate()
        {
            Game.EntityManager.RemovePlayer(this);
            base.OnDeallocate();
        }

        public bool TryPlayIntroKismetSeqForRegion(ulong regionId)
        {
            // TODO/REMOVEME: Remove this when we have working Kismet sequence triggers
            Region region = Game.RegionManager.GetRegion(regionId);
            if (region == null) return Logger.WarnReturn(false, "TryPlayIntroKismetSeqForRegion(): region == null");

            KismetSeqPrototypeId kismetSeqRef = (RegionPrototypeId)region.PrototypeDataRef switch
            {
                RegionPrototypeId.NPERaftRegion             => KismetSeqPrototypeId.RaftHeliPadQuinJetLandingStart,
                RegionPrototypeId.TimesSquareTutorialRegion => KismetSeqPrototypeId.Times01CaptainAmericaLanding,
                RegionPrototypeId.TutorialBankRegion        => KismetSeqPrototypeId.BlackCatEntrance,
                _ => 0
            };

            if (kismetSeqRef == 0)
                return false;

            PlayKismetSeq((PrototypeId)kismetSeqRef);
            return true;
        }

        public void PlayKismetSeq(PrototypeId kismetSeqRef)
        {
            SendMessage(NetMessagePlayKismetSeq.CreateBuilder()
                .SetKismetSeqPrototypeId((ulong)kismetSeqRef)
                .Build());
        }

        public void OnPlayKismetSeqDone(PrototypeId kismetSeqPrototypeId)
        {
            if (kismetSeqPrototypeId == PrototypeId.Invalid) return;

            if ((KismetSeqPrototypeId)kismetSeqPrototypeId == KismetSeqPrototypeId.RaftHeliPadQuinJetLandingStart)
            {
                // TODO trigger by hotspot
                KismetSeqPrototypeId kismetSeqRef = KismetSeqPrototypeId.RaftHeliPadQuinJetDustoff;
                SendMessage(NetMessagePlayKismetSeq.CreateBuilder().SetKismetSeqPrototypeId((ulong)kismetSeqRef).Build());
            }
            else if ((KismetSeqPrototypeId)kismetSeqPrototypeId == KismetSeqPrototypeId.OpDailyBugleVultureKismet)
            {
                // TODO trigger by MissionManager
                foreach (var entity in CurrentAvatar.RegionLocation.Cell.Entities)
                    if ((KismetBosses)entity.PrototypeDataRef == KismetBosses.EGD15GVulture)
                        entity.Properties[PropertyEnum.Visible] = true;
            }
            else if ((KismetSeqPrototypeId)kismetSeqPrototypeId == KismetSeqPrototypeId.SinisterEntrance)
            {
                // TODO trigger by MissionManager
                foreach (var entity in CurrentAvatar.RegionLocation.Cell.Entities)
                    if ((KismetBosses)entity.PrototypeDataRef == KismetBosses.MrSinisterCH7)
                        entity.Properties[PropertyEnum.Visible] = true;
            }
        }

        public override string ToString()
        {
            return $"{base.ToString()}, dbGuid=0x{DatabaseUniqueId:X}";
        }

        protected override void BuildString(StringBuilder sb)
        {
            base.BuildString(sb);

            sb.AppendLine($"{nameof(_missionManager)}: {_missionManager}");
            sb.AppendLine($"{nameof(_avatarProperties)}: {_avatarProperties}");
            sb.AppendLine($"{nameof(_shardId)}: {_shardId}");
            sb.AppendLine($"{nameof(_playerName)}: {_playerName}");
            sb.AppendLine($"{nameof(_consoleAccountIds)}[0]: {_consoleAccountIds[0]}");
            sb.AppendLine($"{nameof(_consoleAccountIds)}[1]: {_consoleAccountIds[1]}");
            sb.AppendLine($"{nameof(_secondaryPlayerName)}: {_secondaryPlayerName}");
            sb.AppendLine($"{nameof(_matchQueueStatus)}: {_matchQueueStatus}");
            sb.AppendLine($"{nameof(_emailVerified)}: {_emailVerified}");
            sb.AppendLine($"{nameof(_accountCreationTimestamp)}: {Clock.UnixTimeToDateTime(_accountCreationTimestamp)}");
            sb.AppendLine($"{nameof(_partyId)}: {_partyId}");

            if (_guildId != GuildMember.InvalidGuildId)
            {
                sb.AppendLine($"{nameof(_guildId)}: {_guildId}");
                sb.AppendLine($"{nameof(_guildName)}: {_guildName}");
                sb.AppendLine($"{nameof(_guildMembership)}: {_guildMembership}");
            }

            sb.AppendLine($"{nameof(_community)}: {_community}");

            for (int i = 0; i < _unlockedInventoryList.Count; i++)
                sb.AppendLine($"{nameof(_unlockedInventoryList)}[{i}]: {GameDatabase.GetPrototypeName(_unlockedInventoryList[i])}");

            if (_badges.Any())
            {
                sb.Append($"{nameof(_badges)}: ");
                foreach (AvailableBadges badge in _badges)
                    sb.Append(badge.ToString()).Append(' ');
                sb.AppendLine();
            }

            sb.AppendLine($"{nameof(_gameplayOptions)}: {_gameplayOptions}");
            sb.AppendLine($"{nameof(_achievementState)}: {_achievementState}");

            foreach (var kvp in _stashTabOptionsDict)
                sb.AppendLine($"{nameof(_stashTabOptionsDict)}[{GameDatabase.GetFormattedPrototypeName(kvp.Key)}]: {kvp.Value}");
        }

        /// <summary>
        /// Initializes <see cref="StashTabOptions"/> for any stash tabs that are unlocked but don't have any options yet.
        /// </summary>
        private void OnEnterGameInitStashTabOptions()
        {
            foreach (PrototypeId stashRef in GetStashInventoryProtoRefs(false, true))
            {
                if (_stashTabOptionsDict.ContainsKey(stashRef) == false)
                    StashTabInsert(stashRef, 0);
            }
        }

        public bool IsTargetable(AlliancePrototype allianceProto)
        {
            Avatar avatar = PrimaryAvatar ?? SecondaryAvatar;
            if (avatar != null && allianceProto != null && allianceProto.IsFriendlyTo(avatar.Alliance)) return true;
            if (IsFullscreenObscured) return false;
            if (Properties[PropertyEnum.GracePeriod]) return false;
            return true;
        }

        public WorldEntity GetDialogTarget(bool validateTarget = false)
        {
            throw new NotImplementedException();
        }

        public bool CanAcquireCurrencyItem(WorldEntity localInteractee)
        {
            throw new NotImplementedException();
        }

        public bool HasAvatarFullyUnlocked(PrototypeId avatarRef)
        {
            AvatarUnlockType unlockType = GetAvatarUnlockType(avatarRef);
            return unlockType != AvatarUnlockType.None && unlockType != AvatarUnlockType.Starter;
        }

        public AvatarUnlockType GetAvatarUnlockType(PrototypeId avatarRef)
        {
            var avatarProto = GameDatabase.GetPrototype<AvatarPrototype>(avatarRef);
            if (avatarProto == null) return AvatarUnlockType.None;
            AvatarUnlockType unlockType = (AvatarUnlockType)(int)Properties[PropertyEnum.AvatarUnlock, avatarRef];
            if (unlockType == AvatarUnlockType.None && avatarProto.IsStarterAvatar) 
                return AvatarUnlockType.Starter;
            return unlockType;
        }

        public int GetCharacterLevelForAvatar(PrototypeId avatarRef, AvatarMode avatarMode)
        {
            int levelCap = Avatar.GetAvatarLevelCap();
            if (levelCap <= 0) return 0;
            int level = Properties[PropertyEnum.AvatarLibraryLevel, (int)avatarMode, avatarRef];
            if (level <= 0) return 0;
            level %= levelCap;
            return level == 0 ? levelCap : level;
        }

        public bool ChapterIsUnlocked(PrototypeId chapterRef)
        {
            var avatar = CurrentAvatar;
            if (avatar == null) return false;
            return avatar.Properties[PropertyEnum.ChapterUnlocked, chapterRef];
        }

        public void UnlockChapter(PrototypeId chapterRef)
        {
            var avatar = CurrentAvatar;
            if (avatar == null) return;
            avatar.Properties[PropertyEnum.ChapterUnlocked, chapterRef] = true;
        }

        public void SendAIAggroNotification(PrototypeId bannerMessageRef, Agent aiAgent, Player targetPlayer, bool party = false)
        {
            if (party)
            {
                // TODO send to party members
            }
            else
            {
                var message = NetMessageAIAggroNotification.CreateBuilder()
                    .SetBannerMessageRef((ulong)bannerMessageRef)
                    .SetAiRef((ulong)aiAgent.PrototypeDataRef)
                    .SetPlayerId(targetPlayer.Id)
                    .Build();

                SendMessage(message);
            }
        }

        private class SwitchAvatarEvent : CallMethodEvent<Entity>
        {
            protected override CallbackDelegate GetCallback() => (t) => ((Player)t).SwitchAvatar();
        }

        private struct TeleportData
        {
            public ulong RegionId { get; private set; }
            public Vector3 Position { get; private set; }
            public Orientation Orientation { get; private set; }

            public bool IsValid { get => RegionId != 0; }

            public void Set(ulong regionId, in Vector3 position, in Orientation orientation)
            {
                RegionId = regionId;
                Position = position;
                Orientation = orientation;
            }

            public void Clear()
            {
                RegionId = 0;
                Position = Vector3.Zero;
                Orientation = Orientation.Zero;
            }
        }
    }
}<|MERGE_RESOLUTION|>--- conflicted
+++ resolved
@@ -99,13 +99,8 @@
         public AchievementState AchievementState { get => _achievementState; }
 
         public bool IsFullscreenMoviePlaying { get => Properties[PropertyEnum.FullScreenMoviePlaying]; }
-<<<<<<< HEAD
-        public bool IsOnLoadingScreen { get; set; }
+        public bool IsOnLoadingScreen { get; private set; }
         public bool IsFullscreenObscured { get => IsFullscreenMoviePlaying || IsOnLoadingScreen; }
-=======
-        public bool IsOnLoadingScreen { get; private set; }
-
->>>>>>> 1a7a4440
         // Network
         public PlayerConnection PlayerConnection { get; private set; }
         public AreaOfInterest AOI { get => PlayerConnection.AOI; }
@@ -864,14 +859,10 @@
             if (result != InventoryResult.Success)
                 return Logger.WarnReturn(false, $"SwitchAvatar(): Failed to change library avatar's inventory location ({result})");
 
-<<<<<<< HEAD
-            EnableCurrentAvatar(true, lastCurrentAvatarId);
+            EnableCurrentAvatar(true, lastCurrentAvatarId, prevRegionId, prevPosition, prevOrientation);
 
             GetRegion()?.PlayerSwitchedToAvatarEvent.Invoke(new(this, avatarProtoRef));
 
-=======
-            EnableCurrentAvatar(true, lastCurrentAvatarId, prevRegionId, prevPosition, prevOrientation);
->>>>>>> 1a7a4440
             return true;
         }
 
