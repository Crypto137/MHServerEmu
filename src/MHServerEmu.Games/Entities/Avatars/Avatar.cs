﻿using System.Text;
using Gazillion;
using MHServerEmu.Core.Extensions;
using MHServerEmu.Core.Helpers;
using MHServerEmu.Core.Logging;
using MHServerEmu.Core.Memory;
using MHServerEmu.Core.Serialization;
using MHServerEmu.Core.System.Random;
using MHServerEmu.Core.System.Time;
using MHServerEmu.Core.VectorMath;
using MHServerEmu.Games.Common;
using MHServerEmu.Games.Dialog;
using MHServerEmu.Games.Entities.Inventories;
using MHServerEmu.Games.Entities.Items;
using MHServerEmu.Games.Entities.Locomotion;
using MHServerEmu.Games.Entities.PowerCollections;
using MHServerEmu.Games.Events;
using MHServerEmu.Games.Events.Templates;
using MHServerEmu.Games.GameData;
using MHServerEmu.Games.GameData.Calligraphy;
using MHServerEmu.Games.GameData.LiveTuning;
using MHServerEmu.Games.GameData.Prototypes;
using MHServerEmu.Games.GameData.Tables;
using MHServerEmu.Games.Loot;
using MHServerEmu.Games.MetaGames;
using MHServerEmu.Games.Missions;
using MHServerEmu.Games.Network;
using MHServerEmu.Games.Powers;
using MHServerEmu.Games.Powers.Conditions;
using MHServerEmu.Games.Properties;
using MHServerEmu.Games.Properties.Evals;
using MHServerEmu.Games.Regions;
using MHServerEmu.Games.Social.Guilds;

namespace MHServerEmu.Games.Entities.Avatars
{
    public partial class Avatar : Agent
    {
        private const int MaxNumTransientAbilityKeyMappings = 1;
        private const uint TalentGroupIndexInvalid = 0;

        private static readonly Logger Logger = LogManager.CreateLogger();
        private static readonly TimeSpan StandardContinuousPowerRecheckDelay = TimeSpan.FromMilliseconds(150);

        private readonly EventPointer<ActivateSwapInPowerEvent> _activateSwapInPowerEvent = new();
        private readonly EventPointer<RecheckContinuousPowerEvent> _recheckContinuousPowerEvent = new();
        private readonly EventPointer<DelayedPowerActivationEvent> _delayedPowerActivationEvent = new();
        private readonly EventPointer<AvatarEnteredRegionEvent> _avatarEnteredRegionEvent = new();
        private readonly EventPointer<RefreshStatsPowersEvent> _refreshStatsPowerEvent = new();
        private readonly EventPointer<DismissTeamUpAgentEvent> _dismissTeamUpAgentEvent = new();
        private readonly EventPointer<DespawnControlledEvent> _despawnControlledEvent = new();
        private readonly EventPointer<TransformModeChangeEvent> _transformModeChangeEvent = new();
        private readonly EventPointer<TransformModeExitPowerEvent> _transformModeExitPowerEvent = new();
        private readonly EventPointer<UnassignMappedPowersForRespecEvent> _unassignMappedPowersForRespec = new();

        private readonly EventPointer<EnableEnduranceRegenEvent>[] _enableEnduranceRegenEvents = new EventPointer<EnableEnduranceRegenEvent>[(int)ManaType.NumTypes];
        private readonly EventPointer<UpdateEnduranceEvent>[] _updateEnduranceEvents = new EventPointer<UpdateEnduranceEvent>[(int)ManaType.NumTypes];

        private RepString _playerName = new();
        private ulong _ownerPlayerDbId;

        private List<AbilityKeyMapping> _abilityKeyMappings = new();    // Persistent ability key mappings for each spec
        private List<AbilityKeyMapping> _transientAbilityKeyMappings;   // Non-persistent ability key mappings used for transform modes (init on demand)
        private AbilityKeyMapping _currentAbilityKeyMapping;            // Reference to the currently active ability key mapping

        private ulong _guildId = GuildMember.InvalidGuildId;
        private string _guildName = string.Empty;
        private GuildMembership _guildMembership = GuildMembership.eGMNone;
        private readonly PendingPowerData _continuousPowerData = new();
        private readonly PendingAction _pendingAction = new();

        private PrototypeId _travelPowerOverrideProtoRef = PrototypeId.Invalid;

        private ulong _avatarSynergyConditionId = ConditionCollection.InvalidConditionId;

        public uint AvatarWorldInstanceId { get; } = 1;
        public string PlayerName { get => _playerName.Get(); }
        public ulong OwnerPlayerDbId { get => _ownerPlayerDbId; }
        public Agent CurrentTeamUpAgent { get => GetTeamUpAgent(Properties[PropertyEnum.AvatarTeamUpAgent]); }
        public Agent CurrentVanityPet { get => GetCurrentVanityPet(); }

        public AvatarPrototype AvatarPrototype { get => Prototype as AvatarPrototype; }
        public int PrestigeLevel { get => Properties[PropertyEnum.AvatarPrestigeLevel]; }
        public override bool IsAtLevelCap { get => CharacterLevel >= GetAvatarLevelCap(); }
        public override int Throwability { get => GetThrowability(); }

        public PrototypeId EquippedCostumeRef { get => Properties[PropertyEnum.CostumeCurrent]; }
        public CostumePrototype EquippedCostume { get => EquippedCostumeRef.As<CostumePrototype>(); }

        public bool IsUsingGamepadInput { get; set; } = false;
        public PrototypeId CurrentTransformMode { get; private set; } = PrototypeId.Invalid;

        public override bool IsMovementAuthoritative => false;
        public override bool CanBeRepulsed => false;
        public override bool CanRepulseOthers => false;

        public bool IsContinuouslyAttacking { get => _continuousPowerData.PowerProtoRef != PrototypeId.Invalid; }
        public PrototypeId ContinuousPowerDataRef { get => _continuousPowerData.PowerProtoRef; }
        public ulong ContinuousAttackTarget { get => _continuousPowerData.TargetId; }

        public Power PendingPower { get => GetPower(_pendingAction.PowerProtoRef); }
        public PrototypeId PendingPowerDataRef { get => _pendingAction.PowerProtoRef; }
        public PendingActionState PendingActionState { get => _pendingAction.PendingActionState; }

        public PrototypeId TeamUpPowerRef { get => GameDatabase.GlobalsPrototype.TeamUpSummonPower; }
        public PrototypeId UltimatePowerRef { get => AvatarPrototype.UltimatePowerRef; }

        public AvatarModePrototype AvatarModePrototype { get => GameDatabase.GetPrototype<AvatarModePrototype>(Properties[PropertyEnum.AvatarMode]); }
        public AvatarMode AvatarMode { get => AvatarModePrototype?.AvatarModeEnum ?? AvatarMode.Invalid; }
<<<<<<< HEAD
        public PrototypeGuid PrototypeGuid { get => GameDatabase.GetPrototypeGuid(PrototypeDataRef); }
=======
        public Inventory ControlledInventory { get => GetInventory(InventoryConvenienceLabel.Controlled); }
        public Agent ControlledAgent { get => GetControlledAgent(); }
>>>>>>> 6911c228

        public Avatar(Game game) : base(game) { }

        public override string ToString()
        {
            return $"{base.ToString()}, Player={_playerName?.Get()} (0x{_ownerPlayerDbId:X})";
        }

        public override bool Initialize(EntitySettings settings)
        {
            base.Initialize(settings);

            // NOTE: We need to set owner player dbid asap for it to be restored in persistent conditions
            if (settings.InventoryLocation != null)
            {
                Player player = Game.EntityManager.GetEntity<Player>(settings.InventoryLocation.ContainerId);
                if (player != null)
                    _ownerPlayerDbId = player.DatabaseUniqueId;
            }

            return true;
        }

        public override bool ApplyInitialReplicationState(ref EntitySettings settings)
        {
            if (base.ApplyInitialReplicationState(ref settings) == false)
                return false;

            Player player = null;
            if (settings.InventoryLocation != null)
                player = Game.EntityManager.GetEntity<Player>(settings.InventoryLocation.ContainerId);

            if (player == null)
                Logger.Warn("ApplyInitialReplicationState(): player == null");

            if (settings.ArchiveData != null)
            {
                if (player != null)
                    TryLevelUp(player, true);

                ResetResources(false);
            }

            // Resurrect if dead
            if (IsDead)
                Resurrect();

            // Restore level state by running the level up code
            int level = CharacterLevel;
            OnLevelUp(level, level, false);

            return true;
        }

        protected override void ResurrectFromOther(WorldEntity ultimateOwner)
        {
            // TODO Ressurect for Avatar
        }

        protected override void BindReplicatedFields()
        {
            base.BindReplicatedFields();

            _playerName.Bind(this, AOINetworkPolicyValues.AOIChannelProximity | AOINetworkPolicyValues.AOIChannelParty | AOINetworkPolicyValues.AOIChannelOwner);
        }

        protected override void UnbindReplicatedFields()
        {
            base.UnbindReplicatedFields();

            _playerName.Unbind();
        }

        public override bool Serialize(Archive archive)
        {
            bool success = base.Serialize(archive);

            if (archive.IsTransient)
            {
                success &= Serializer.Transfer(archive, ref _playerName);
                success &= Serializer.Transfer(archive, ref _ownerPlayerDbId);

                // There is an unused string here that is always empty
                string emptyString = string.Empty;
                success &= Serializer.Transfer(archive, ref emptyString);
                if (emptyString != string.Empty)
                    Logger.Warn($"Serialize(): emptyString is not empty!");

                if (archive.IsReplication)
                    success &= GuildMember.SerializeReplicationRuntimeInfo(archive, ref _guildId, ref _guildName, ref _guildMembership);
            }

            success &= Serializer.Transfer(archive, ref _abilityKeyMappings);

            return success;
        }

        public override void OnUnpackComplete(Archive archive)
        {
            base.OnUnpackComplete(archive);

            // Restore persistent cooldowns
            if (archive.IsPersistent)
            {
                Dictionary<PropertyId, PropertyValue> setDict = DictionaryPool<PropertyId, PropertyValue>.Instance.Get();

                foreach (var kvp in Properties.IteratePropertyRange(PropertyEnum.PowerCooldownDurationPersistent))
                {
                    Property.FromParam(kvp.Key, 0, out PrototypeId powerProtoRef);
                    PowerPrototype powerProto = powerProtoRef.As<PowerPrototype>();
                    if (powerProto == null)
                    {
                        Logger.Warn("OnUnpackComplete(): powerProto == null");
                        continue;
                    }

                    // Discard if no longer flagged as persistent
                    if (Power.IsCooldownPersistent(powerProto) == false)
                        continue;

                    setDict[new(PropertyEnum.PowerCooldownDuration, powerProtoRef)] = kvp.Value;
                }

                foreach (var kvp in Properties.IteratePropertyRange(PropertyEnum.PowerCooldownStartTimePersistent))
                {
                    Property.FromParam(kvp.Key, 0, out PrototypeId powerProtoRef);
                    PowerPrototype powerProto = powerProtoRef.As<PowerPrototype>();
                    if (powerProto == null)
                    {
                        Logger.Warn("OnUnpackComplete(): powerProto == null");
                        continue;
                    }

                    // Discard if no longer flagged as persistent
                    if (Power.IsCooldownPersistent(powerProto) == false)
                        continue;

                    setDict[new(PropertyEnum.PowerCooldownStartTime, powerProtoRef)] = kvp.Value;
                }

                foreach (var kvp in setDict)
                    Properties[kvp.Key] = kvp.Value;

                DictionaryPool<PropertyId, PropertyValue>.Instance.Return(setDict);
            }
        }

        public void SetPlayer(Player player)
        {
            _playerName.Set(player.GetName());
            _ownerPlayerDbId = player.DatabaseUniqueId;
        }

        public void SetTutorialProps(HUDTutorialPrototype hudTutorialProto)
        {
            if (hudTutorialProto.AllowMovement == false)
                Properties[PropertyEnum.TutorialImmobilized] = true;
            if (hudTutorialProto.AllowPowerUsage == false)
                Properties[PropertyEnum.TutorialPowerLock] = true;
            if (hudTutorialProto.AllowTakingDamage == false)
                Properties[PropertyEnum.TutorialInvulnerable] = true;
        }

        public void ResetTutorialProps()
        {
            Properties.RemoveProperty(PropertyEnum.TutorialImmobilized);
            Properties.RemoveProperty(PropertyEnum.TutorialPowerLock);
            Properties.RemoveProperty(PropertyEnum.TutorialInvulnerable);
        }

        public bool SelectVanityTitle(PrototypeId vanityTitleProtoRef)
        {
            Player player = GetOwnerOfType<Player>();
            if (player == null) return Logger.WarnReturn(false, "SelectVanityTitle(): player == null");

            if (player.IsVanityTitleUnlocked(vanityTitleProtoRef) == false)
                return false;

            Properties[PropertyEnum.AvatarVanityTitle] = vanityTitleProtoRef;
            return true;
        }

        #region World and Positioning

        public override SimulateResult SetSimulated(bool simulated)
        {
            SimulateResult result = base.SetSimulated(simulated);

            if (result == SimulateResult.Set)
            {
                // TODO: Add a helper function for applying mods? (pvp / infinity / omega)

                // Apply PvP upgrade bonuses
                List<(PrototypeId, int)> pvpUpgradeList = ListPool<(PrototypeId, int)>.Instance.Get();

                foreach (var kvp in Properties.IteratePropertyRange(PropertyEnum.OmegaRank))
                {
                    Property.FromParam(kvp.Key, 0, out PrototypeId omegaBonusProtoRef);
                    int rank = kvp.Value;
                    pvpUpgradeList.Add((omegaBonusProtoRef, rank));
                }

                foreach (var pvpUpgrade in pvpUpgradeList)
                    ModChangeModEffects(pvpUpgrade.Item1, pvpUpgrade.Item2);

                ListPool<(PrototypeId, int)>.Instance.Return(pvpUpgradeList);

                // Apply alternate advancement (infinity / omega) bonuses
                if (Game.InfinitySystemEnabled)
                    ApplyInfinityBonuses();
                else
                    ApplyOmegaBonuses();
            }

            return result;
        }

        public override bool CanMove()
        {
            if (base.CanMove() == false)
                return IsInPendingActionState(PendingActionState.FindingLandingSpot);

            return PendingActionState != PendingActionState.VariableActivation && PendingActionState != PendingActionState.AvatarSwitchInProgress;
        }

        public override ChangePositionResult ChangeRegionPosition(Vector3? position, Orientation? orientation, ChangePositionFlags flags = ChangePositionFlags.None)
        {
            if (RegionLocation.IsValid() == false)
                return Logger.WarnReturn(ChangePositionResult.NotChanged, "ChangeRegionPosition(): Cannot change region position without entering the world first");

            // We only need to do AOI processing if the avatar is changing its position
            if (position == null)
            {
                if (orientation != null)
                    return base.ChangeRegionPosition(position, orientation, flags);
                else
                    return Logger.WarnReturn(ChangePositionResult.NotChanged, "ChangeRegionPosition(): No position or orientation provided");
            }

            // Get player for AOI update
            Player player = GetOwnerOfType<Player>();
            if (player == null) return Logger.WarnReturn(ChangePositionResult.NotChanged, "ChangeRegionPosition(): player == null");

            ChangePositionResult result;

            if (player.AOI.ContainsPosition(position.Value))
            {
                if (flags.HasFlag(ChangePositionFlags.Teleport))
                    DespawnPersistentAgents();

                // Do a normal position change and update AOI if the position is loaded
                result = base.ChangeRegionPosition(position, orientation, flags);
                if (result == ChangePositionResult.PositionChanged)
                    player.AOI.Update(RegionLocation.Position);

                if (flags.HasFlag(ChangePositionFlags.Teleport))
                    RespawnPersistentAgents();
            }
            else
            {
                // If we are moving outside of our AOI, start a teleport and exit world.
                // The avatar will be put back into the world when all cells at the destination are loaded.
                if (RegionLocation.Region.GetCellAtPosition(position.Value) == null)
                    return Logger.WarnReturn(ChangePositionResult.InvalidPosition, $"ChangeRegionPosition(): Invalid position {position.Value}");

                player.BeginTeleport(RegionLocation.RegionId, position.Value, orientation != null ? orientation.Value : Orientation.Zero);
                ExitWorld();
                player.AOI.Update(position.Value);
                result = ChangePositionResult.Teleport;
            }

            if (result == ChangePositionResult.PositionChanged)
            {
                player.RevealDiscoveryMap(position.Value);
                player.UpdateSpawnMap(position.Value);
            }

            return result;
        }

        public override void OnKilled(WorldEntity killer, KillFlags killFlags, WorldEntity directKiller)
        {
            CancelPendingAction();

            // Revert transform
            if (CurrentTransformMode != PrototypeId.Invalid)
            {
                EventScheduler scheduler = Game.GameEventScheduler;
                scheduler.CancelEvent(_transformModeExitPowerEvent);
                scheduler.CancelEvent(_transformModeChangeEvent);

                DoTransformModeChangeCallback(PrototypeId.Invalid, CurrentTransformMode);
            }

            base.OnKilled(killer, killFlags, directKiller);

            // Deplete resources if needed
            foreach (PrimaryResourceManaBehaviorPrototype primaryManaBehaviorProto in GetPrimaryResourceManaBehaviors())
            {
                if (primaryManaBehaviorProto.DepleteOnDeath)
                    Properties.RemoveProperty(new(PropertyEnum.Endurance, primaryManaBehaviorProto.ManaType));
            }

            SecondaryResourceManaBehaviorPrototype secondaryManaBehaviorProto = GetSecondaryResourceManaBehavior();
            if (secondaryManaBehaviorProto != null && secondaryManaBehaviorProto.DepleteOnDeath)
                Properties.RemoveProperty(PropertyEnum.SecondaryResource);
        }

        public override bool Resurrect()
        {
            Properties[PropertyEnum.HasResurrectPending] = false;

            bool success = base.Resurrect();

            foreach (PrimaryResourceManaBehaviorPrototype primaryManaBehaviorProto in GetPrimaryResourceManaBehaviors())
            {
                ManaType manaType = primaryManaBehaviorProto.ManaType;
                float endurance = primaryManaBehaviorProto.StartsEmpty ? 0f : Properties[PropertyEnum.EnduranceMax, manaType];
                Properties[PropertyEnum.Endurance, manaType] = endurance;
            }

            return success;
        }

        public bool DoDeathRelease(DeathReleaseRequestType requestType)
        {
            // Resurrect
            if (Resurrect() == false)
                return Logger.WarnReturn(false, $"DoDeathRelease(): Failed to resurrect avatar {this}");

            // Move to waypoint or some other place depending on the request and the region prototype
            Region region = Region;
            if (region == null) return Logger.WarnReturn(false, "DoDeathRelease(): region == null");

            Player owner = GetOwnerOfType<Player>();
            if (owner == null) return Logger.WarnReturn(false, "DoDeathRelease(): owner == null");

            switch (requestType)
            {
                case DeathReleaseRequestType.Checkpoint:
                    AvatarOnKilledInfoPrototype avatarOnKilledInfo = region.GetAvatarOnKilledInfo();
                    if (avatarOnKilledInfo == null) return Logger.WarnReturn(false, "DoDeathRelease(): avatarOnKilledInfo == null");

                    if (avatarOnKilledInfo.DeathReleaseBehavior == DeathReleaseBehavior.ReturnToWaypoint)
                    {
                        // Find the target for our respawn teleport
                        PrototypeId deathReleaseTarget = FindDeathReleaseTarget();
                        Logger.Trace($"DoDeathRelease(): {deathReleaseTarget.GetName()}");
                        if (deathReleaseTarget == PrototypeId.Invalid)
                            return Logger.WarnReturn(false, "DoDeathRelease(): Failed to find a target to move to");

                        Transition.TeleportToLocalTarget(owner, deathReleaseTarget);
                    }
                    else 
                    {
                        return Logger.WarnReturn(false, $"DoDeathRelease(): Unimplemented behavior {avatarOnKilledInfo.DeathReleaseBehavior}");
                    }

                    break;

                default:
                    return Logger.WarnReturn(false, $"DoDeathRelease(): Unimplemented request type {requestType}");
            }

            return true;
        }

        private PrototypeId FindDeathReleaseTarget()
        {
            Region region = Region;
            if (region == null) return Logger.WarnReturn(PrototypeId.Invalid, "FindDeathReleaseTarget(): region == null");

            Area area = Area;
            if (area == null) return Logger.WarnReturn(PrototypeId.Invalid, "FindDeathReleaseTarget(): area == null");

            Cell cell = Cell;
            if (cell == null) return Logger.WarnReturn(PrototypeId.Invalid, "FindDeathReleaseTarget(): cell == null");

            var player = GetOwnerOfType<Player>();

            // Check if there is a hotspot override
            if (player != null)
            {
                PrototypeId respawnTarget = GetRespawHotspotOverrideTarget(player);
                if (respawnTarget != PrototypeId.Invalid)
                    return respawnTarget;
            }

            // Check if there is RegionStartTargetOverride property
            PrototypeId startTargetRef = region.Properties[PropertyEnum.RegionStartTargetOverride];
            if (startTargetRef != PrototypeId.Invalid)
                return startTargetRef;

            // Check if there is an area / cell override
            PrototypeId areaRespawnOverride = area.GetRespawnOverride(cell);
            if (areaRespawnOverride != PrototypeId.Invalid)
                return areaRespawnOverride;

            // Check if there is DividedStartTarget
            if (region.GetDividedStartTarget(player, ref startTargetRef))
                return startTargetRef;

            // Check if there is a region-wide override
            if (region.Prototype.RespawnOverride != PrototypeId.Invalid)
                return region.Prototype.RespawnOverride;

            // Fall back to the region's start target as the last resort
            return region.Prototype.StartTarget;
        }

        public PrototypeId GetRespawHotspotOverrideTarget(Player player)
        {
            PrototypeId respawnTarget = PrototypeId.Invalid;

            var manager = Game.EntityManager;
            var position = RegionLocation.Position;
            float minDistance = float.MaxValue;

            foreach (var kvp in player.Properties.IteratePropertyRange(PropertyEnum.RespawnHotspotOverrideInst))
            {
                if ((ulong)kvp.Value == InvalidId) continue;
                var hotspot = manager.GetEntity<Hotspot>(kvp.Value);
                if (hotspot == null || hotspot.IsInWorld == false) continue;

                var center = hotspot.RegionLocation.Position;
                float distance = Vector3.Distance2D(position, center);
                if (distance < minDistance)
                {
                    minDistance = distance;
                    Property.FromParam(kvp.Key, 0, out respawnTarget);
                }
            }

            return respawnTarget;
        }

        public void SendSwitchToAvatarFailedMessage(SwitchToAvatarFailedReason reason)
        {
            var message = NetMessageSwitchToPendingNewAvatarFailed.CreateBuilder()
                .SetTargetId(Id)
                .SetReason(reason)
                .Build();

            Game.NetworkManager.SendMessageToInterested(message, this, AOINetworkPolicyValues.AOIChannelProximity | AOINetworkPolicyValues.AOIChannelOwner);
        }

        #endregion

        #region Powers

        public bool PerformPreInteractPower(WorldEntity target, bool hasDialog)
        {
            var player = GetOwnerOfType<Player>();
            if (player == null) return false;

            var targetProto = target.WorldEntityPrototype;
            if (targetProto == null || IsExecutingPower) return false;

            var powerRef = targetProto.PreInteractPower;
            var powerProto = GameDatabase.GetPrototype<PowerPrototype>(powerRef);
            if (powerProto == null) return false;

            if (HasPowerInPowerCollection(powerRef) == false)
                AssignPower(powerRef, new(0, CharacterLevel, CombatLevel));

            if (powerProto.Activation != PowerActivationType.Passive)
            {
                PowerActivationSettings settings = new(Id, RegionLocation.Position, RegionLocation.Position);
                settings.Flags |= PowerActivationSettingsFlags.NotifyOwner;
                var result = ActivatePower(powerRef, ref settings);
                if (result != PowerUseResult.Success)
                    return Logger.WarnReturn(false, $"PerformPreInteractPower ActivatePower [{powerRef}] = {result}");
            }

            player.Properties[PropertyEnum.InteractTargetId] = target.Id;
            player.Properties[PropertyEnum.InteractHasDialog] = hasDialog;

            return true;
        }

        public bool PreInteractPowerEnd()
        {
            var player = GetOwnerOfType<Player>();
            if (player == null) return false;

            ulong targetId = player.Properties[PropertyEnum.InteractTargetId];
            player.Properties.RemoveProperty(PropertyEnum.InteractTargetId);
            player.Properties.RemoveProperty(PropertyEnum.InteractHasDialog);

            var targetEntity = Game.EntityManager.GetEntity<WorldEntity>(targetId);
            if (targetEntity == null) return false;

            player.Properties[PropertyEnum.InteractReadyForTargetId] = targetId;

            if (player.InterestedInEntity(this, AOINetworkPolicyValues.AOIChannelOwner))
                player.SendMessage(NetMessageOnPreInteractPowerEnd.CreateBuilder()
                    .SetIdTargetEntity(targetId)
                    .SetAvatarIndex(0).Build());

            return true;
        }

        public override bool OnPowerAssigned(Power power)
        {
            if (base.OnPowerAssigned(power) == false)
                return false;

            // Set charges to max if the assigned power uses charges
            if (Properties.HasProperty(new PropertyId(PropertyEnum.PowerChargesMax, power.PrototypeDataRef)) == false)
            {
                GlobalsPrototype globalsPrototype = GameDatabase.GlobalsPrototype;
                if (globalsPrototype == null) return Logger.WarnReturn(false, "OnPowerAssigned(): globalsPrototype == null");

                int powerChargesMax = power.Properties[PropertyEnum.PowerChargesMax, globalsPrototype.PowerPrototype];
                if (powerChargesMax > 0)
                {
                    PowerPrototype powerProto = power.Prototype;
                    if (powerProto?.CooldownOnPlayer == true)
                        Logger.Warn($"OnPowerAssigned(): CooldownOnPlayer not supported on power with charges.\n{power}");

                    Properties[PropertyEnum.PowerChargesAvailable, power.PrototypeDataRef] = powerChargesMax;
                    Properties[PropertyEnum.PowerChargesMax, power.PrototypeDataRef] = powerChargesMax;
                }
            }

            return true;
        }

        public override void OnPowerEnded(Power power, EndPowerFlags flags)
        {
            base.OnPowerEnded(power, flags);

            PowerPrototype powerProto = power.Prototype;
            if (powerProto.DisableEnduranceRegenTypes.HasValue())
            {
                if (powerProto.DisableEnduranceRegenOnActivate && powerProto.DisableEnduranceRegenOnEnd == false)
                {
                    foreach (ManaType manaType in powerProto.DisableEnduranceRegenTypes)
                        EnableEnduranceRegen(manaType);
                }
                else if (powerProto.DisableEnduranceRegenOnEnd)
                {
                    foreach (ManaType manaType in powerProto.DisableEnduranceRegenTypes)
                    {
                        // Disable endurance regen
                        Properties[PropertyEnum.DisableEnduranceRegen, manaType] = true;

                        // Schedule regen re-enablement
                        int index = (int)manaType;

                        if (_enableEnduranceRegenEvents[index] == null)
                            _enableEnduranceRegenEvents[index] = new();
                        else
                            Game.GameEventScheduler?.CancelEvent(_enableEnduranceRegenEvents[index]);

                        // Schedule the next update tick
                        TimeSpan delay = TimeSpan.FromMilliseconds(GameDatabase.GlobalsPrototype.DisableEndurRegenOnPowerEndMS);
                        ScheduleEntityEvent(_enableEnduranceRegenEvents[index], delay, manaType);
                    }
                }
            }
        }

        public override PowerUseResult ActivatePower(PrototypeId powerRef, ref PowerActivationSettings settings)
        {
            // Check if we have the power before the main validation in case there is lag
            Power power = GetPower(powerRef);
            if (power == null)
                return PowerUseResult.AbilityMissing;

            return base.ActivatePower(powerRef, ref settings);
        }

        protected override PowerUseResult ActivatePower(Power power, ref PowerActivationSettings settings)
        {
            PrototypeId powerRef = power.PrototypeDataRef;

            // Handle edge cases related to continuous powers and conflicting inputs.
            // In many ways this mirrors the behavior of CAvatar::TryActivatePower().

            PowerUseResult result = CanActivatePower(power, settings.TargetEntityId, settings.TargetPosition, settings.Flags, settings.ItemSourceId);

            Power activePower = ActivePower;

            // This is a continuous power that will be activated later
            if (result == PowerUseResult.MinimumReactivateTime && activePower != null && powerRef == ContinuousPowerDataRef)
                return result;

            if ((result == PowerUseResult.PowerInProgress || result == PowerUseResult.MinimumReactivateTime) && activePower != null)
            {
                // Another continuous power case that will be activated on its own later
                if (powerRef == activePower.PrototypeDataRef && powerRef == ContinuousPowerDataRef)
                    return result;

                // Try to end the current power if it's different
                if (powerRef != activePower.PrototypeDataRef)
                {
                    EndPowerFlags endPowerFlags = EndPowerFlags.ExplicitCancel | EndPowerFlags.ClientRequest;

                    // Interrupt movement client-side (the client is movement authoritative for avatars)
                    if (IsMovementAuthoritative == false && power.IsPartOfAMovementPower())
                        endPowerFlags |= EndPowerFlags.Interrupting;

                    activePower.EndPower(endPowerFlags);
                }

                // Now do this again
                PowerUseResult secondTryResult = CanActivatePower(power, settings.TargetEntityId, settings.TargetPosition, settings.Flags, settings.ItemSourceId);
                if (secondTryResult != PowerUseResult.Success)
                {
                    // If we failed to cancel the current power, try to delay the activation of the new power

                    if (power.GetPowerCategory() == PowerCategoryType.NormalPower)
                    {
                        // This messy thing is coming straight from the client.
                        // The end result is that we set pending action that will be activated in ActivatePostPowerAction().
                        if (powerRef != ActivePowerRef || _pendingAction.PendingActionState != PendingActionState.WaitingForPrevPower)
                        {
                            // Activate the power that's non-recurring and different from the current one after the current one ends (see )
                            if (powerRef != ActivePowerRef || power.IsRecurring() == false)
                            {
                                if (_pendingAction.PendingActionState != PendingActionState.WaitingForPrevPower || power.IsChannelingPower() == false || power.IsContinuous() == false)
                                {
                                    if (_pendingAction.PendingActionState != PendingActionState.WaitingForPrevPower || GetPowerSlot(powerRef) != AbilitySlot.PrimaryAction)
                                    {
                                        Vector3 targetPosition = settings.TargetPosition;
                                        if (power.IsMovementPower())
                                            targetPosition -= RegionLocation.Position;

                                        _pendingAction.SetData(PendingActionState.WaitingForPrevPower, powerRef, settings.TargetEntityId, targetPosition, settings.ItemSourceId);
                                        return result;
                                    }
                                }
                            }
                        }
                        else if (secondTryResult == PowerUseResult.MinimumReactivateTime)
                        {
                            // Delay reactivation of this power until it's over
                            TimeSpan timeSinceActivation = Game.CurrentTime - power.LastActivateGameTime;
                            TimeSpan delay = power.GetActivationTime() - timeSinceActivation;
                            DelayActivatePower(powerRef, delay, settings.TargetEntityId, settings.TargetPosition, settings.ItemSourceId);
                            return result;
                        }
                    }
                }
                else
                {
                    result = secondTryResult;
                }
            }

            // Edge case for toggled power activations during fullscreen movies
            bool toggleAutoActiveDuringFullscreenMovie = result == PowerUseResult.FullscreenMovie &&
                settings.Flags.HasFlag(PowerActivationSettingsFlags.AutoActivate)
                && power.IsToggled();

            // Failed validation despite everything above, clean up and bail out
            if (result != PowerUseResult.Success && result != PowerUseResult.TargetIsMissing && toggleAutoActiveDuringFullscreenMovie == false)
            {
                // Notify the client
                SendActivatePowerFailedMessage(powerRef, result);

                // Clean up throwable powers
                if (power.IsThrowablePower() || power.GetPowerCategory() == PowerCategoryType.ThrowableCancelPower)
                    UnassignPower(powerRef);

                return result;
            }

            // Now do the actual activation
            result = base.ActivatePower(power, ref settings);

            if (result == PowerUseResult.Success)
            {
                PowerPrototype powerProto = power.Prototype;

                // Stop endurance regen if needed
                if (powerProto.DisableEnduranceRegenTypes.HasValue() && powerProto.DisableEnduranceRegenOnActivate)
                {
                    foreach (ManaType manaType in powerProto.DisableEnduranceRegenTypes)
                    {
                        Properties[PropertyEnum.DisableEnduranceRegen, manaType] = true;

                        // Cancel scheduled re-enablement (this will be rescheduled after the power is over)
                        int index = (int)manaType;

                        if (_enableEnduranceRegenEvents[index] != null)
                            Game.GameEventScheduler?.CancelEvent(_enableEnduranceRegenEvents[index]);
                    }
                }

                // Invoke the AvatarUsedPowerEvent
                var player = GetOwnerOfType<Player>();
                if (player != null)
                    Region?.AvatarUsedPowerEvent.Invoke(new(player, this, powerRef, settings.TargetEntityId));
            }
            else
            {
                // Activation failed despite the validation, something went wrong
                Logger.Warn($"ActivatePower(): Activation failed for power [{power}] on [{this}] despite passing preliminary validation!");
                SendActivatePowerFailedMessage(powerRef, result);
            }

            return result;
        }

        public override PowerUseResult CanTriggerPower(PowerPrototype powerProto, Power power, PowerActivationSettingsFlags flags)
        {
            if (PendingActionState == PendingActionState.FindingLandingSpot)
                return PowerUseResult.NoFlyingUse;

            if (powerProto.Activation != PowerActivationType.Passive)
            {
                // Do not allow any non-passive powers other than throw cancel when we are throwing
                Power throwablePower = GetThrowablePower();
                if (throwablePower != null && throwablePower.Prototype != powerProto)
                {
                    Power throwCancelPower = GetThrowableCancelPower();
                    if (throwCancelPower == null) return Logger.WarnReturn(PowerUseResult.GenericError, "CanTriggerPower(): throwCancelPower == null");
                    
                    if (throwCancelPower.Prototype != powerProto)
                        return PowerUseResult.PowerInProgress;
                }
            }

            if (IsPowerAllowedInCurrentTransformMode(powerProto.DataRef) == false)
                return PowerUseResult.NotAllowedByTransformMode;

            return base.CanTriggerPower(powerProto, power, flags);
        }

        public override void ActivatePostPowerAction(Power power, EndPowerFlags flags)
        {
            // Try to activate pending action (see CAvatar::ActivatePostPowerAction() for reference)
            if (ActivePowerRef == PrototypeId.Invalid && power.IsProcEffect() == false && power.TriggersComboPowerOnEvent(PowerEventType.OnPowerEnd) == false)
            {
                PrototypeId pendingPowerProtoRef = _pendingAction.PowerProtoRef;
                if (pendingPowerProtoRef != PrototypeId.Invalid && IsInPendingActionState(PendingActionState.WaitingForPrevPower))
                {
                    Power nextPower = GetPower(pendingPowerProtoRef);
                    if (nextPower == null)
                    {
                        Logger.Warn("ActivatePostPowerAction(): nextPower == null");
                        return;
                    }

                    PowerActivationSettings settings = new();
                    FixupPendingActivateSettings(nextPower, ref settings);

                    CancelPendingAction();

                    PowerUseResult result = CanActivatePower(nextPower, settings.TargetEntityId, settings.TargetPosition);
                    if (result == PowerUseResult.Success)
                        ActivatePower(nextPower, ref settings);
                    else
                        SendActivatePowerFailedMessage(nextPower.PrototypeDataRef, result);
                }
            }

            // Base implementation from common code below
            base.ActivatePostPowerAction(power, flags);

            // Try to reactivate the current continuous power
            if (_continuousPowerData.PowerProtoRef == PrototypeId.Invalid)
                return;

            if (power.IsProcEffect() || power.IsItemPower())
                return;

            if (_continuousPowerData.PowerProtoRef == power.PrototypeDataRef && power.TriggersComboPowerOnEvent(PowerEventType.OnPowerEnd))
                return;

            if (flags.HasFlag(EndPowerFlags.ExplicitCancel) && power.IsRecurring() == false)
                return;

            if (flags.HasFlag(EndPowerFlags.ExitWorld) || flags.HasFlag(EndPowerFlags.Unassign))
                return;

            CheckContinuousPower();
        }

        public override void UpdateRecurringPowerApplication(PowerApplication powerApplication, PrototypeId powerProtoRef)
        {
            base.UpdateRecurringPowerApplication(powerApplication, powerProtoRef);

            // Update target from continuous power
            if (powerProtoRef == _continuousPowerData.PowerProtoRef)
            {
                powerApplication.TargetEntityId = _continuousPowerData.TargetId;
                powerApplication.TargetPosition = _continuousPowerData.TargetPosition;
            }
        }

        public override bool ShouldContinueRecurringPower(Power power, ref EndPowerFlags flags)
        {
            if (base.ShouldContinueRecurringPower(power, ref flags) == false)
                return false;

            if (power == null) return Logger.WarnReturn(false, "ShouldContinueRecurringPower(): power == null");

            // Check endurance (mana) costs
            foreach (PrimaryResourceManaBehaviorPrototype primaryManaBehaviorProto in GetPrimaryResourceManaBehaviors())
            {
                float endurance = Properties[PropertyEnum.Endurance, primaryManaBehaviorProto.ManaType];
                float enduranceCost = power.GetEnduranceCost(primaryManaBehaviorProto.ManaType, true);

                if (endurance < enduranceCost)
                {
                    flags |= EndPowerFlags.ExplicitCancel | EndPowerFlags.NotEnoughEndurance;
                    return false;
                }
            }

            // Check if continuous power changed
            if (ContinuousPowerDataRef != power.PrototypeDataRef)
            {
                TimeSpan timeSinceLastActivation = Game.CurrentTime - power.LastActivateGameTime;

                if (power.GetChannelMinTime() > timeSinceLastActivation)
                    return true;

                flags |= EndPowerFlags.ExplicitCancel;
                return false;
            }

            // Check the power's CanTriggerEval
            return power.CheckCanTriggerEval();
        }

        public void SetContinuousPower(PrototypeId powerProtoRef, ulong targetId, Vector3 targetPosition, int randomSeed, bool notifyOwner)
        {
            // Validate client input
            Power power = GetPower(powerProtoRef);

            if (powerProtoRef != PrototypeId.Invalid && power == null)
                return;

            if (power != null && ((power.IsContinuous() || power.IsRecurring()) == false))
                return;

            // Check if anything changed
            bool noChanges = true;
            noChanges &= powerProtoRef == _continuousPowerData.PowerProtoRef;
            noChanges &= targetId == _continuousPowerData.TargetId;
            noChanges &= targetId == InvalidId && Vector3.DistanceSquared2D(_continuousPowerData.TargetPosition, targetPosition) <= 16f;
            if (noChanges)
                return;

            // Update data
            _continuousPowerData.SetData(powerProtoRef, targetId, targetPosition, InvalidId);
            _continuousPowerData.RandomSeed = randomSeed;

            if (_continuousPowerData.PowerProtoRef != PrototypeId.Invalid)
                ScheduleRecheckContinuousPower(StandardContinuousPowerRecheckDelay);

            // Notify clients
            PlayerConnectionManager networkManager = Game.NetworkManager;
            List<PlayerConnection> interestedClientList = ListPool<PlayerConnection>.Instance.Get();
            if (networkManager.GetInterestedClients(interestedClientList, this, AOINetworkPolicyValues.AOIChannelProximity, notifyOwner == false))
            {
                var continuousPowerUpdateMessage = NetMessageContinuousPowerUpdateToClient.CreateBuilder()
                    .SetIdAvatar(Id)
                    .SetPowerPrototypeId((ulong)powerProtoRef)
                    .SetIdTargetEntity(targetId)
                    .SetTargetPosition(targetPosition.ToNetStructPoint3())
                    .SetRandomSeed((uint)randomSeed)
                    .Build();

                networkManager.SendMessageToMultiple(interestedClientList, continuousPowerUpdateMessage);
            }

            ListPool<PlayerConnection>.Instance.Return(interestedClientList);
        }

        public void ClearContinuousPower()
        {
            _continuousPowerData.SetData(PrototypeId.Invalid, InvalidId, Vector3.Zero, InvalidId);
            _continuousPowerData.RandomSeed = 0;

            if (_recheckContinuousPowerEvent.IsValid)
                Game.GameEventScheduler.CancelEvent(_recheckContinuousPowerEvent);
        }

        public void CheckContinuousPower()
        {
            // We could make this a bit cleaner with just a little bit of goto... After all... why not? Why shouldn't I?
            if (IsInWorld && _continuousPowerData.PowerProtoRef != PrototypeId.Invalid)
            {
                ulong targetId = _continuousPowerData.TargetId;
                Vector3 targetPosition = _continuousPowerData.TargetPosition;

                Power continuousPower = GetPower(_continuousPowerData.PowerProtoRef);
                if (continuousPower == null)
                {
                    Logger.Warn(string.Format(
                        "CheckContinuousPower(): Could not find continuous power to activate after previous power end.\nAvatar: {0}\nPower proto:{1}",
                        this,
                        GameDatabase.GetPrototypeName(_continuousPowerData.PowerProtoRef)));
                    return;
                }

                // We should either have no active power or the continuous powers needs to be recurring
                if (IsExecutingPower == false || (ActivePowerRef == _continuousPowerData.PowerProtoRef && continuousPower.IsRecurring()))
                {
                    WorldEntity target = Game.EntityManager.GetEntity<WorldEntity>(targetId);

                    bool targetIsValid = true;

                    bool targetIsAvailable = target != null && target.IsInWorld && target.IsTargetable(this);
                    if (continuousPower.NeedsTarget())
                    {
                        // The power needs a target and the specified target is not available
                        if (targetIsAvailable == false)
                            targetIsValid = false;
                    }
                    else if (targetId != InvalidId && targetIsAvailable == false)
                    {
                        // The power does not need a target, but it has one anyway, but it is not available
                        targetIsValid = false;
                    }

                    if (targetIsValid)
                    {
                        if (target?.RegionLocation.IsValid() == true)
                        {
                            // Update target position
                            switch (continuousPower.GetTargetingShape())
                            {
                                case TargetingShapeType.Self:
                                case TargetingShapeType.SingleTarget:
                                    targetPosition = target.RegionLocation.Position;
                                    break;

                                case TargetingShapeType.SkillShot:
                                case TargetingShapeType.SkillShotAlongGround:
                                    if (continuousPower.AlwaysTargetsMousePosition() == false)
                                        targetPosition = target.RegionLocation.Position;
                                    break;

                                default:
                                    if (continuousPower.AlwaysTargetsMousePosition() == false)
                                        targetPosition = target.RegionLocation.ProjectToFloor();
                                    break;
                            }
                        }

                        if (continuousPower.IsActive && continuousPower.IsRecurring())
                        {
                            // Update target position for recurring powers
                            _continuousPowerData.SetData(_continuousPowerData.PowerProtoRef, _continuousPowerData.TargetId,
                                targetPosition, _continuousPowerData.SourceItemId);
                        }
                        else
                        {
                            // Activate the power again
                            PowerActivationSettings settings = new(targetId, targetPosition, RegionLocation.Position);
                            settings.PowerRandomSeed = _continuousPowerData.RandomSeed;
                            settings.Flags |= PowerActivationSettingsFlags.Continuous;

                            // Update random seed
                            GRandom random = new(_continuousPowerData.RandomSeed);
                            _continuousPowerData.RandomSeed = random.Next(0, 10000);

                            // We omit ActivateContinuousPower(), continuousPower.UpdateContinuousPowerActivationSettings()
                            // and onContinuousPowerResumed becaused they are not really needed on the server.

                            PowerUseResult result = CanActivatePower(continuousPower, targetId, targetPosition);
                            if (result == PowerUseResult.Success)
                                ActivatePower(continuousPower, ref settings);
                            //else
                            //    Logger.Debug($"CheckContinuousPower(): result={result}");
                        }
                    }
                }

                // onContinuousPowerFailedActivate()
            }

            if (_continuousPowerData.PowerProtoRef != PrototypeId.Invalid)
                ScheduleRecheckContinuousPower(StandardContinuousPowerRecheckDelay);
        }

        public bool IsInPendingActionState(PendingActionState pendingActionState)
        {
            return _pendingAction.PendingActionState == pendingActionState;
        }

        public void CancelPendingAction()
        {
            _pendingAction.Clear();
        }

        public bool IsCombatActive()
        {
            // TODO: Check PropertyEnum.LastInflictedDamageTime
            return true;
        }

        public override TimeSpan GetPowerInterruptCooldown(PowerPrototype powerProto)
        {
            // Not interrupt cooldowns for avatars
            return TimeSpan.Zero;
        }

        public override bool HasPowerWithKeyword(PowerPrototype powerProto, PrototypeId keywordProtoRef)
        {
            KeywordPrototype keywordPrototype = GameDatabase.GetPrototype<KeywordPrototype>(keywordProtoRef);
            if (keywordPrototype == null) return Logger.WarnReturn(false, "HasPowerWithKeyword(): keywordPrototype == null");

            // Check if the assigned power has the specified keyword
            Power power = GetPower(powerProto.DataRef);
            if (power != null)
                return power.HasKeyword(keywordPrototype);

            // Check if there are any keyword override in our properties
            int powerKeywordChange = Properties[PropertyEnum.PowerKeywordChange, powerProto.DataRef, keywordProtoRef];

            return powerKeywordChange == (int)TriBool.True || (powerProto.HasKeyword(keywordPrototype) && powerKeywordChange != (int)TriBool.False);
        }

        public bool IsValidTargetForCurrentPower(WorldEntity target)
        {
            if (_pendingAction.PowerProtoRef != PrototypeId.Invalid && IsInPendingActionState(PendingActionState.Targeting))
            {
                var power = GetPower(_pendingAction.PowerProtoRef);
                if (power == null) return false;
                return power.IsValidTarget(target);
            }
            else
                return IsHostileTo(target);
        }

        public bool InitPowerFromCreationItem(Item item)
        {
            if (item.GetOwnerOfType<Player>() != GetOwnerOfType<Player>()) return Logger.WarnReturn(false, "InitPowerFromCreationItem(): item.GetOwnerOfType<Player>() != GetOwnerOfType<Player>()");

            if (item.GetPowerGranted(out PrototypeId powerProtoRef) == false) return Logger.WarnReturn(false, "InitPowerFromCreationItem(): item.GetPowerGranted(out PrototypeId powerProtoRef) == false");
            if (powerProtoRef == PrototypeId.Invalid) return Logger.WarnReturn(false, "InitPowerFromCreationItem(): powerProtoRef == PrototypeId.Invalid");

            Power power = GetPower(powerProtoRef);
            if (power == null)
                return false;

            power.Properties[PropertyEnum.ItemLevel] = item.Properties[PropertyEnum.ItemLevel];
            return true;
        }

        public ulong FindAbilityItem(ItemPrototype itemProto, ulong skipItemId = InvalidId)
        {
            List<Inventory> inventoryList = ListPool<Inventory>.Instance.Get();

            try
            {
                // Add equipment inventories
                foreach (Inventory inventory in new InventoryIterator(this, InventoryIterationFlags.Equipment))
                    inventoryList.Add(inventory);

                // Add general inventories if needed
                if (itemProto.AbilitySettings == null || itemProto.AbilitySettings.OnlySlottableWhileEquipped == false)
                {
                    Player playerOwner = GetOwnerOfType<Player>();
                    if (playerOwner == null) return Logger.WarnReturn(InvalidId, "FindAbilityItem(): playerOwner == null");

                    foreach (Inventory inventory in new InventoryIterator(playerOwner, InventoryIterationFlags.PlayerGeneral | InventoryIterationFlags.PlayerGeneralExtra))
                        inventoryList.Add(inventory);
                }

                // Do the search
                EntityManager entityManager = Game.EntityManager;

                foreach (Inventory inventory in inventoryList)
                {
                    foreach (var entry in inventory)
                    {
                        ulong itemId = entry.Id;

                        Item item = entityManager.GetEntity<Item>(itemId);
                        if (item == null)
                        {
                            Logger.Warn("FindAbilityItem(): item == null");
                            continue;
                        }

                        if (item.PrototypeDataRef != itemProto.DataRef)
                            continue;

                        if (skipItemId != InvalidId && itemId == skipItemId)
                            continue;

                        return itemId;
                    }
                }

                return InvalidId;
            }
            finally
            {
                // Make sure our inventory list is returned to the pool for reuse when we are done
                ListPool<Inventory>.Instance.Return(inventoryList);
            }
        }

        public ulong FindOwnedItemThatGrantsPower(PrototypeId powerProtoRef)
        {
            ulong itemId = InvalidId;

            // Search avatar equipment
            foreach (Inventory inventory in new InventoryIterator(this, InventoryIterationFlags.Equipment))
            {
                itemId = FindOwnedItemThatGrantsPowerHelper(powerProtoRef, inventory);
                if (itemId != InvalidId)
                    return itemId;
            }

            // Search the player's general inventories
            Player player = GetOwnerOfType<Player>();
            if (player == null) return Logger.WarnReturn(InvalidId, "FindOwnedItemThatGrantsPower(): player == null");

            foreach (Inventory inventory in new InventoryIterator(player, InventoryIterationFlags.PlayerGeneral | InventoryIterationFlags.PlayerGeneralExtra))
            {
                itemId = FindOwnedItemThatGrantsPowerHelper(powerProtoRef, inventory);
                if (itemId != InvalidId)
                    return itemId;
            }

            return itemId;
        }

        private ulong FindOwnedItemThatGrantsPowerHelper(PrototypeId powerProtoRef, Inventory inventory)
        {
            EntityManager entityManager = Game.EntityManager;

            foreach (var entry in inventory)
            {
                Item item = entityManager.GetEntity<Item>(entry.Id);
                if (item == null)
                {
                    Logger.Warn("FindOwnedItemThatGrantsPowerHelper(): item == null");
                    continue;
                }

                if (item.GetPowerGranted(out PrototypeId powerGrantedProtoRef) && powerGrantedProtoRef == powerProtoRef)
                    return item.Id;
            }

            return InvalidId;
        }

        private bool InitializePowers()
        {
            PowerIndexProperties defaultIndexProps = new(0, CharacterLevel, CombatLevel);

            AssignGameFunctionPowers(defaultIndexProps);

            // Initialize resources
            InitializePrimaryManaBehaviors();
            InitializeSecondaryManaBehaviors();

            AssignItemPowers();

            AssignEmotePowers(defaultIndexProps);

            // Assign hidden passive powers (this needs to happen before updating power progression powers)
            AssignHiddenPassivePowers(defaultIndexProps);

            UpdatePowerProgressionPowers(false);

            UpdateTravelPower();

            return true;
        }

        private bool AssignGameFunctionPowers(in PowerIndexProperties indexProps)
        {
            AvatarPrototype avatarPrototype = AvatarPrototype;

            // Add game function powers (the order is the same as captured packets)
            AssignPower(GameDatabase.GlobalsPrototype.AvatarSwapChannelPower, indexProps);
            AssignPower(GameDatabase.GlobalsPrototype.AvatarSwapInPower, indexProps);
            AssignPower(GameDatabase.GlobalsPrototype.ReturnToHubPower, indexProps);
            AssignPower(GameDatabase.GlobalsPrototype.ReturnToFieldPower, indexProps);
            AssignPower(GameDatabase.GlobalsPrototype.TeleportToPartyMemberPower, indexProps);
            AssignPower(GameDatabase.GlobalsPrototype.TeamUpSummonPower, indexProps);
            AssignPower(GameDatabase.GlobalsPrototype.PetTechVacuumPower, indexProps);
            AssignPower(avatarPrototype.ResurrectOtherEntityPower, indexProps);
            AssignPower(avatarPrototype.StatsPower, indexProps);
            ScheduleStatsPowerRefresh();
            AssignPower(GameDatabase.GlobalsPrototype.AvatarHealPower, indexProps);

            return true;
        }

        private bool AssignItemPowers()
        {
            // This has similar structure to FindAbilityItem()
            Player playerOwner = GetOwnerOfType<Player>();
            if (playerOwner == null) return Logger.WarnReturn(false, "AssignItemPowers(): playerOwner == null");

            List<Inventory> inventoryList = ListPool<Inventory>.Instance.Get();

            try
            {
                // Add equipment inventories
                foreach (Inventory inventory in new InventoryIterator(this, InventoryIterationFlags.Equipment))
                    inventoryList.Add(inventory);

                // Add general inventories
                foreach (Inventory inventory in new InventoryIterator(playerOwner, InventoryIterationFlags.PlayerGeneral | InventoryIterationFlags.PlayerGeneralExtra))
                    inventoryList.Add(inventory);

                EntityManager entityManager = Game.EntityManager;
                int characterLevel = CharacterLevel;
                int combatLevel = CombatLevel;

                foreach (Inventory inventory in inventoryList)
                {
                    foreach (var entry in inventory)
                    {
                        ulong itemId = entry.Id;

                        Item item = entityManager.GetEntity<Item>(itemId);
                        if (item == null)
                        {
                            Logger.Warn("AssignItemPowers(): item == null");
                            continue;
                        }

                        ItemPrototype itemProto = item.ItemPrototype;
                        if (itemProto == null)
                        {
                            Logger.Warn("AssignItemPowers(): itemProto == null");
                            continue;
                        }

                        PrototypeId itemPowerProtoRef = PrototypeId.Invalid;

                        PrototypeId onUsePowerProtoRef = item.OnUsePower;
                        PrototypeId onEquipPowerProtoRef = item.OnEquipPower;

                        if (onUsePowerProtoRef != PrototypeId.Invalid)
                        {
                            if (itemProto.AbilitySettings == null ||
                                itemProto.AbilitySettings.OnlySlottableWhileEquipped == false ||
                                inventory.IsEquipment)
                            {
                                itemPowerProtoRef = onUsePowerProtoRef;
                            }
                        }
                        else if (onEquipPowerProtoRef != PrototypeId.Invalid)
                        {
                            if (inventory.IsEquipment)
                                itemPowerProtoRef = onEquipPowerProtoRef;
                        }

                        if (itemPowerProtoRef != PrototypeId.Invalid && GetPower(itemPowerProtoRef) == null)
                        {
                            int itemLevel = item.Properties[PropertyEnum.ItemLevel];
                            float itemVariation = item.Properties[PropertyEnum.ItemVariation];
                            PowerIndexProperties indexProps = new(0, characterLevel, combatLevel, itemLevel, itemVariation);

                            if (AssignPower(itemPowerProtoRef, indexProps) == null)
                                Logger.Warn($"AssignItemPowers(): Failed to assign item power {itemPowerProtoRef.GetName()} to avatar {this}");
                        }
                    }
                }

                return true;
            }
            finally
            {
                // Make sure our inventory list is returned to the pool for reuse when we are done
                ListPool<Inventory>.Instance.Return(inventoryList);
            }
        }

        private bool AssignEmotePowers(in PowerIndexProperties indexProps)
        {
            Player player = GetOwnerOfType<Player>();
            if (player == null) return Logger.WarnReturn(false, "AssignEmotePowers(): player == null");

            PlayerPrototype playerPrototype = player.Prototype as PlayerPrototype;

            // Starting emotes
            foreach (AbilityAssignmentPrototype emoteAssignment in playerPrototype.StartingEmotes)
            {
                PrototypeId emoteProtoRef = emoteAssignment.Ability;
                if (GetPower(emoteProtoRef) != null)
                    continue;

                if (AssignPower(emoteProtoRef, indexProps) == null)
                    Logger.Warn($"AssignEmotePowers(): Failed to assign starting emote {GameDatabase.GetPrototypeName(emoteProtoRef)} to {this}");
            }

            // Unlockable emotes
            foreach (var kvp in player.Properties.IteratePropertyRange(PropertyEnum.AvatarEmoteUnlocked, PrototypeDataRef))
            {
                Property.FromParam(kvp.Key, 1, out PrototypeId emoteProtoRef);
                if (GetPower(emoteProtoRef) != null)
                    continue;

                if (AssignPower(emoteProtoRef, indexProps) == null)
                    Logger.Warn($"AssignEmotePowers(): Failed to assign unlockable emote {GameDatabase.GetPrototypeName(emoteProtoRef)} to {this}");
            }

            return true;
        }

        private bool AssignHiddenPassivePowers(in PowerIndexProperties indexProps)
        {
            AvatarPrototype avatarPrototype = AvatarPrototype;

            if (avatarPrototype.HiddenPassivePowers.HasValue())
            {
                foreach (AbilityAssignmentPrototype abilityAssignmentProto in avatarPrototype.HiddenPassivePowers)
                {
                    if (GetPower(abilityAssignmentProto.Ability) == null)
                        AssignPower(abilityAssignmentProto.Ability, indexProps);
                }
            }

            return true;
        }

        private void AssignRegionPowers()
        {
            Region region = Region;
            if (region == null)
                return;

            // Assign and activate region powers
            PowerIndexProperties indexProps = new(0, CharacterLevel, CombatLevel);
            
            foreach (var kvp in region.Properties.IteratePropertyRange(PropertyEnum.RegionAvatarPower))
            {
                Property.FromParam(kvp.Key, 0, out PrototypeId powerProtoRef);
                if (powerProtoRef == PrototypeId.Invalid)
                    continue;

                if (AssignPower(powerProtoRef, indexProps) == null)
                    continue;

                // Force activate this power
                PowerActivationSettings settings = new(Id, Vector3.Zero, RegionLocation.Position);
                settings.Flags |= PowerActivationSettingsFlags.NotifyOwner;

                if (ActivatePower(powerProtoRef, ref settings) != PowerUseResult.Success)
                    Logger.Warn($"AssignRegionPowers(): Failed to activate power {powerProtoRef.GetName()} in region [{region}]");
            }

            // Assign metagame bodyslide overrides (e.g. for PvP)
            EntityManager entityManager = Game.EntityManager;
            foreach (ulong metaGameId in Region.MetaGames)
            {
                MetaGame metaGame = entityManager.GetEntity<MetaGame>(metaGameId);
                if (metaGame == null)
                    continue;

                MetaGamePrototype metaGameProto = metaGame.MetaGamePrototype;
                if (metaGameProto == null || metaGameProto.BodysliderOverride == PrototypeId.Invalid)
                    continue;

                AssignPower(metaGameProto.BodysliderOverride, new());
            }
        }

        private bool RestoreSelfAppliedPowerConditions()
        {
            // Powers are unassigned when avatar exits world, but the conditions remain.
            // We need to reconnect existing conditions to the newly reassigned powers.

            ConditionCollection conditionCollection = ConditionCollection;
            if (conditionCollection == null) return Logger.WarnReturn(false, "RestoreSelfAppliedPowerConditions(): conditionCollection == null");

            List<ulong> conditionCleanupList = ListPool<ulong>.Instance.Get();

            // Try to restore condition connections for self-applied powers
            foreach (Condition condition in ConditionCollection.IterateConditions(false))
            {
                PowerPrototype powerProto = condition.CreatorPowerPrototype;
                if (powerProto == null)
                    continue;

                if (Power.GetTargetingShape(powerProto) != TargetingShapeType.Self)
                    continue;

                if (conditionCollection.TryRestorePowerCondition(condition, this) == false)
                    conditionCleanupList.Add(condition.Id);
            }

            // Clean up conditions that are no longer valid
            foreach (ulong conditionId in conditionCleanupList)
                conditionCollection.RemoveCondition(conditionId);

            ListPool<ulong>.Instance.Return(conditionCleanupList);
            return true;
        }

        protected override bool CanThrow(WorldEntity throwableEntity)
        {
            if (throwableEntity == null) return Logger.WarnReturn(false, "CanThrow(): throwableEntity == null");

            PrototypeId throwablePowerProtoRef = throwableEntity.Properties[PropertyEnum.ThrowablePower];
            PowerPrototype throwablePowerProto = throwablePowerProtoRef.As<PowerPrototype>();
            if (throwablePowerProto == null) return Logger.WarnReturn(false, "CanThrow(): throwableEntity == null");

            bool success = true;

            // Validate
            success &= IsAliveInWorld;
            success &= IsExecutingPower == false;
            success &= throwableEntity.IsThrowableBy(this);
            success &= InInteractRange(throwableEntity, InteractionMethod.Throw);
            success &= CanTriggerPower(throwablePowerProto, null, PowerActivationSettingsFlags.None) == PowerUseResult.Success;

            // Cancel the throw power on the client to prevent it from getting stuck
            if (success == false)
                SendActivatePowerFailedMessage(throwablePowerProtoRef, PowerUseResult.GenericError);
            
            return success;
        }

        private int GetThrowability()
        {
            using EvalContextData evalContext = ObjectPoolManager.Instance.Get<EvalContextData>();
            evalContext.SetReadOnlyVar_PropertyCollectionPtr(EvalContext.Default, Properties);
            evalContext.SetReadOnlyVar_ProtoRefVectorPtr(EvalContext.Var1, Keywords);

            return Eval.RunInt(GameDatabase.AdvancementGlobalsPrototype.AvatarThrowabilityEvalPrototype, evalContext);
        }

        private bool FixupPendingActivateSettings(Power power, ref PowerActivationSettings settings)
        {
            settings.TargetEntityId = _pendingAction.TargetId;
            settings.TargetPosition = _pendingAction.TargetPosition;
            settings.UserPosition = RegionLocation.Position;
            settings.PowerRandomSeed = Game.Random.Next(1, 10000);

            if (power.Prototype is MovementPowerPrototype movementPowerProto)
            {
                WorldEntity target = Game.EntityManager.GetEntity<WorldEntity>(settings.TargetEntityId);
                if (target == null)
                    settings.TargetPosition += RegionLocation.Position;
                else
                    settings.TargetPosition = target.RegionLocation.Position;
            }

            if (power.IsInRange(settings.TargetPosition, RangeCheckType.Activation) == false)
            {
                PowerPrototype powerProto = power.Prototype;
                if (powerProto == null) return Logger.WarnReturn(false, "FixupPendingActivateSettings(): powerProto == null");

                if (powerProto.WhenOutOfRange == WhenOutOfRangeType.ActivateInDirection ||
                    (powerProto.WhenOutOfRange == WhenOutOfRangeType.MoveIfTargetingMOB && settings.TargetEntityId == InvalidId))
                {
                    Vector3 userPosition = RegionLocation.Position;
                    Vector3 direction = Vector3.SafeNormalize(settings.TargetPosition - userPosition);
                    settings.TargetPosition = userPosition + (direction * power.GetRange());
                }
            }

            return true;
        }

        private bool DelayActivatePower(PrototypeId powerProtoRef, TimeSpan delay, ulong targetId, Vector3 targetPosition, ulong sourceItemId)
        {
            if (_pendingAction.SetData(PendingActionState.DelayedPowerActivate, powerProtoRef, targetId, targetPosition, sourceItemId) == false)
                return false;

            EventScheduler scheduler = Game.GameEventScheduler;

            if (_delayedPowerActivationEvent.IsValid)
                scheduler.CancelEvent(_delayedPowerActivationEvent);

            ScheduleEntityEvent(_delayedPowerActivationEvent, delay);

            return true;
        }

        private bool DelayedPowerActivation()
        {
            if (IsInPendingActionState(PendingActionState.DelayedPowerActivate) == false)
                return false;

            ulong targetId = _pendingAction.TargetId;
            Vector3 targetPosition = _pendingAction.TargetPosition;
            ulong sourceItemId = _pendingAction.SourceItemId;
            Power power = GetPower(_pendingAction.PowerProtoRef);

            CancelPendingAction();

            if (power == null)
                return false;

            if (CanActivatePower(power, targetId, targetPosition, PowerActivationSettingsFlags.None, sourceItemId) != PowerUseResult.Success)
                return false;

            PowerActivationSettings settings = new(targetId, targetPosition, RegionLocation.Position);
            settings.ItemSourceId = sourceItemId;

            ActivatePower(power.PrototypeDataRef, ref settings);

            return true;
        }

        private bool SendActivatePowerFailedMessage(PrototypeId powerProtoRef, PowerUseResult result)
        {
            Player player = GetOwnerOfType<Player>();
            if (player == null) return Logger.WarnReturn(false, "SendActivatePowerFailedMessage(): player == null");

            if (player.InterestedInEntity(this, AOINetworkPolicyValues.AOIChannelOwner))
            {
                NetMessageActivatePowerFailed activatePowerFailedMessage = NetMessageActivatePowerFailed.CreateBuilder()
                    .SetAvatarIndex(0)  // TODO: Console couch co-op
                    .SetPowerPrototypeId((ulong)powerProtoRef)
                    .SetReason((uint)result)
                    .Build();

                player.SendMessage(activatePowerFailedMessage);
            }

            return true;
        }

        private void ScheduleStatsPowerRefresh()
        {
            EventScheduler scheduler = Game.GameEventScheduler;
            scheduler.CancelEvent(_refreshStatsPowerEvent);
            ScheduleEntityEvent(_refreshStatsPowerEvent, TimeSpan.Zero);
        }

        private bool RefreshStatsPower()
        {
            if (IsInWorld == false)
                return false;

            Power statsPower = GetPower(AvatarPrototype.StatsPower);
            if (statsPower == null) return Logger.WarnReturn(false, "RefreshStatsPower(): statsPower == null");

            // Reactivate the stats power to force it to recalculate the condition it applies
            statsPower.EndPower(EndPowerFlags.ExplicitCancel | EndPowerFlags.Force);

            Vector3 position = RegionLocation.Position;
            PowerActivationSettings settings = new(Id, position, position);
            ActivatePower(statsPower, ref settings);

            return true;
        }

        #endregion

        #region Power Ranks

        public InteractionValidateResult CanUpgradeUltimate()
        {
            PrototypeId ultimateRef = UltimatePowerRef;
            if (ultimateRef == PrototypeId.Invalid) return Logger.WarnReturn(InteractionValidateResult.UnknownFailure, "CanUpgradeUltimate(): ultimateRef == ultimateRef == PrototypeId.Invalid");

            GetPowerProgressionInfo(ultimateRef, out PowerProgressionInfo powerInfo);
            int powerSpec = GetPowerSpecIndexActive();

            int rankMax = GetMaxPossibleRankForPowerAtCurrentLevel(ref powerInfo, powerSpec);
            if (rankMax < 0)
                return InteractionValidateResult.AvatarUltimateNotUnlocked;

            int rankBase = ComputePowerRankBase(ref powerInfo, powerSpec);
            if (rankBase >= rankMax)
                return InteractionValidateResult.AvatarUltimateAlreadyMaxedOut;

            return InteractionValidateResult.Success;
        }

        protected override int ComputePowerRankBase(ref PowerProgressionInfo powerInfo, int powerSpecIndexActive)
        {
            // Check avatar-specific overrides
            if (powerInfo.IsInPowerProgression)
            {
                // Talents
                if (powerInfo.IsTalent)
                {
                    if (powerInfo.GetRequiredLevel() > CharacterLevel)
                        return PowerProgressionInfo.RankLocked;

                    return IsTalentPowerEnabledForSpec(powerInfo.PowerRef, powerSpecIndexActive) ? 1 : 0;
                }
            }
            else
            {
                // Mapped powers
                PrototypeId originalPowerProtoRef = GetOriginalPowerFromMappedPower(powerInfo.PowerRef);
                if (originalPowerProtoRef != PrototypeId.Invalid)
                    return GetPowerRank(originalPowerProtoRef);

                // Transform powers
                AvatarPrototype avatarProto = AvatarPrototype;
                if (avatarProto == null) return Logger.WarnReturn(0, "ComputePowerRankBase(): avatarProto == null");

                TransformModePrototype transformModeProto = avatarProto.FindTransformModeThatAssignsPower(powerInfo.PowerRef);
                if (transformModeProto != null && transformModeProto.UseRankOfPower != PrototypeId.Invalid)
                    return GetPowerRank(transformModeProto.UseRankOfPower);
            }

            // Fall back to base implementation if we didn't find any avatar-specific overrides 
            return base.ComputePowerRankBase(ref powerInfo, powerSpecIndexActive);
        }

        protected override bool UpdatePowerRank(ref PowerProgressionInfo powerInfo, bool forceUnassign)
        {
            PowerPrototype powerProto = powerInfo.PowerPrototype;
            if (powerProto == null) return Logger.WarnReturn(false, "UpdatePowerRank(): powerProto == null");

            if (powerProto.Activation == PowerActivationType.Passive && IsPowerAllowedInCurrentTransformMode(powerInfo.PowerRef) == false)
                return false;

            if (base.UpdatePowerRank(ref powerInfo, forceUnassign) == false)
                return false;

            // Update mapped power if needed
            PrototypeId mappedPowerRef = powerInfo.MappedPowerRef;
            if (mappedPowerRef != PrototypeId.Invalid)
            {
                // Check for recursion
                if (mappedPowerRef == powerInfo.PowerRef)
                    return Logger.WarnReturn(false, $"UpdatePowerRank(): Recursion detected for mapped power {mappedPowerRef.GetName()}");

                PowerProgressionInfo mappedPowerInfo = new();
                mappedPowerInfo.InitNonProgressionPower(mappedPowerRef);
                UpdatePowerRank(ref mappedPowerInfo, forceUnassign);
            }

            // Fire scoring events
            Player player = GetOwnerOfType<Player>();
            if (player == null) return Logger.WarnReturn(false, "UpdatePowerRank(): player == null");

            int powerRank = GetPowerRank(powerProto.DataRef);

            player.OnScoringEvent(new(ScoringEventType.PowerRank, powerProto, powerRank));

            if (powerProto.IsUltimate)
                player.OnScoringEvent(new(ScoringEventType.PowerRankUltimate, powerRank));

            return true;
        }


        #endregion

        #region Power Progression

        public override int GetLatestPowerProgressionVersion()
        {
            if (AvatarPrototype == null) return 0;
            return AvatarPrototype.PowerProgressionVersion;
        }

        public override bool HasPowerInPowerProgression(PrototypeId powerRef)
        {
            if (GameDataTables.Instance.PowerOwnerTable.GetPowerProgressionEntry(PrototypeDataRef, powerRef) != null)
                return true;

            if (GameDataTables.Instance.PowerOwnerTable.GetTalentEntry(PrototypeDataRef, powerRef) != null)
                return true;

            return false;
        }

        public override bool GetPowerProgressionInfo(PrototypeId powerProtoRef, out PowerProgressionInfo powerInfo)
        {
            powerInfo = new();

            if (powerProtoRef == PrototypeId.Invalid)
                return Logger.WarnReturn(false, "GetPowerProgressionInfo(): powerProtoRef == PrototypeId.Invalid");

            AvatarPrototype avatarProto = AvatarPrototype;
            if (avatarProto == null)
                return Logger.WarnReturn(false, "GetPowerProgressionInfo(): avatarProto == null");

            PrototypeId progressionInfoPower = powerProtoRef;
            PrototypeId mappedPowerRef;

            // Check if this is a mapped power
            PrototypeId originalPowerRef = GetOriginalPowerFromMappedPower(powerProtoRef);
            if (originalPowerRef != PrototypeId.Invalid)
            {
                mappedPowerRef = powerProtoRef;
                progressionInfoPower = originalPowerRef;
            }
            else
            {
                mappedPowerRef = GetMappedPowerFromOriginalPower(powerProtoRef);
            }

            PowerOwnerTable powerOwnerTable = GameDataTables.Instance.PowerOwnerTable;

            // Initialize info
            // Case 1 - Progression Power
            PowerProgressionEntryPrototype powerProgressionEntry = powerOwnerTable.GetPowerProgressionEntry(avatarProto.DataRef, progressionInfoPower);
            if (powerProgressionEntry != null)
            {
                PrototypeId powerTabRef = powerOwnerTable.GetPowerProgressionTab(avatarProto.DataRef, progressionInfoPower);
                if (powerTabRef == PrototypeId.Invalid) return Logger.WarnReturn(false, "GetPowerProgressionInfo(): powerTabRef == PrototypeId.Invalid");

                powerInfo.InitForAvatar(powerProgressionEntry, mappedPowerRef, powerTabRef);
                return powerInfo.IsValid;
            }

            // Case 2 - Talent
            var talentEntryPair = powerOwnerTable.GetTalentEntryPair(avatarProto.DataRef, progressionInfoPower);
            var talentGroupPair = powerOwnerTable.GetTalentGroupPair(avatarProto.DataRef, progressionInfoPower);
            if (talentEntryPair.Item1 != null && talentGroupPair.Item1 != null)
            {
                powerInfo.InitForAvatar(talentEntryPair.Item1, talentGroupPair.Item1, talentEntryPair.Item2, talentGroupPair.Item2);
                return powerInfo.IsValid;
            }

            // Case 3 - Non-Progression Power
            powerInfo.InitNonProgressionPower(powerProtoRef);
            return powerInfo.IsValid;
        }

        public override bool GetPowerProgressionInfos(List<PowerProgressionInfo> powerInfoList)
        {
            AvatarPrototype avatarProto = AvatarPrototype;
            if (avatarProto == null) return Logger.WarnReturn(false, "GetPowerProgressionInfos(): avatarProto == null");

            if (avatarProto.PowerProgressionTables.HasValue())
            {
                foreach (PowerProgressionTablePrototype powerProgTableProto in avatarProto.PowerProgressionTables)
                {
                    if (powerProgTableProto.PowerProgressionEntries.IsNullOrEmpty())
                        continue;

                    foreach (PowerProgressionEntryPrototype powerProgEntry in powerProgTableProto.PowerProgressionEntries)
                    {
                        AbilityAssignmentPrototype abilityAssignmentProto = powerProgEntry.PowerAssignment;
                        if (abilityAssignmentProto == null)
                        {
                            Logger.Warn("GetPowerProgressionInfos(): abilityAssignmentProto == null");
                            continue;
                        }

                        PrototypeId mappedPowerRef = GetMappedPowerFromOriginalPower(abilityAssignmentProto.Ability);

                        PowerProgressionInfo powerInfo = new();
                        powerInfo.InitForAvatar(powerProgEntry, mappedPowerRef, powerProgTableProto.PowerProgTableTabRef);
                        powerInfoList.Add(powerInfo);
                    }
                }
            }

            return true;
        }

        #endregion

        #region Multi-Spec

        public override int GetPowerSpecIndexUnlocked()
        {
            Player player = GetOwnerOfType<Player>();
            if (player == null)
                return 0;

            return player.PowerSpecIndexUnlocked;
        }

        public override bool RespecPowerSpec(int specIndex, PowersRespecReason reason, bool skipValidation = false, PrototypeId powerProtoRef = PrototypeId.Invalid)
        {
            // Schedule deferred removal of mapped powers after respec finishes doing its thing
            Game.GameEventScheduler.CancelEvent(_unassignMappedPowersForRespec);
            ScheduleEntityEvent(_unassignMappedPowersForRespec, TimeSpan.FromMilliseconds(500));

            // Unassign talents
            List<PrototypeId> talentPowerList = ListPool<PrototypeId>.Instance.Get();
            GetTalentPowersForSpec(specIndex, talentPowerList);

            foreach (PrototypeId talentPowerRef in talentPowerList)
                UnassignTalentPower(talentPowerRef, specIndex);

            if (talentPowerList.Count > 0)
            {
                // Set the new respec
                if (powerProtoRef == PrototypeId.Invalid)
                    powerProtoRef = GameDatabase.GlobalsPrototype.PowerPrototype;

                Properties[PropertyEnum.PowersRespecResult, specIndex, (int)reason, powerProtoRef] = true;

                // Early return (V48_TODO: this probably shouldn't happen for pre-BUE?)
                ListPool<PrototypeId>.Instance.Return(talentPowerList);
                return true;
            }

            // Fall back to base implementation if no talents were unassigned
            ListPool<PrototypeId>.Instance.Return(talentPowerList);
            return base.RespecPowerSpec(specIndex, reason, skipValidation, powerProtoRef);
        }

        #endregion

        #region Talents (Specialization Powers)

        public void GetTalentPowersForSpec(int specIndex, List<PrototypeId> talentPowerList)
        {
            foreach (var kvp in Properties.IteratePropertyRange(PropertyEnum.AvatarSpecializationPower, specIndex))
            {
                Property.FromParam(kvp.Key, 1, out PrototypeId talentPowerRef);
                talentPowerList.Add(talentPowerRef);
            }
        }

        public bool IsTalentPowerEnabledForSpec(PrototypeId talentPowerRef, int specIndex)
        {
            return Properties[PropertyEnum.AvatarSpecializationPower, specIndex, talentPowerRef];
        }

        public bool EnableTalentPower(PrototypeId talentPowerRef, int specIndex, bool enable)
        {
            if (talentPowerRef == PrototypeId.Invalid) return Logger.WarnReturn(false, "EnableTalentPower(): talentPowerRef == PrototypeId.Invalid");

            SpecializationPowerPrototype talentProto = talentPowerRef.As<SpecializationPowerPrototype>();
            if (talentProto == null) return Logger.WarnReturn(false, "EnableTalentPower(): talentProto == null");

            if (enable)
            {
                if (Game.CustomGameOptions.AllowSameGroupTalents == false)
                {
                    // Turn off mutually exclusive talents (belonging to the same group)
                    PowerOwnerTable powerOwnerTable = GameDataTables.Instance.PowerOwnerTable;

                    uint talentGroupIndex = powerOwnerTable.GetTalentGroupIndex(PrototypeDataRef, talentPowerRef);
                    if (talentGroupIndex == TalentGroupIndexInvalid) return Logger.WarnReturn(false, "EnableTalentPower(): talentGroupIndex == TalentGroupIndexInvalid");

                    List<PrototypeId> talentPowerList = ListPool<PrototypeId>.Instance.Get();
                    GetTalentPowersForSpec(specIndex, talentPowerList);

                    foreach (PrototypeId talentPowerRefToCheck in talentPowerList)
                    {
                        uint talentGroupIndexToCheck = powerOwnerTable.GetTalentGroupIndex(PrototypeDataRef, talentPowerRefToCheck);
                        if (talentGroupIndexToCheck == talentGroupIndex)
                            UnassignTalentPower(talentPowerRefToCheck, specIndex);
                    }

                    ListPool<PrototypeId>.Instance.Return(talentPowerList);
                }

                // Enable
                AssignTalentPower(talentPowerRef, specIndex);
            }
            else
            {
                // Disable
                UnassignTalentPower(talentPowerRef, specIndex);
            }

            return true;
        }

        public CanToggleTalentResult CanToggleTalentPower(PrototypeId talentPowerRef, int specIndex, bool enteringWorld, bool enable)
        {
            SpecializationPowerPrototype talentPowerProto = talentPowerRef.As<SpecializationPowerPrototype>();
            if (talentPowerProto == null)
                return CanToggleTalentResult.GenericError;

            // Skip combat check if this avatar is entering the world
            if (enteringWorld == false && Properties.HasProperty(PropertyEnum.IsInCombat))
                return CanToggleTalentResult.InCombat;

            int specIndexUnlocked = GetPowerSpecIndexUnlocked();
            if (specIndex > specIndexUnlocked) return Logger.WarnReturn(CanToggleTalentResult.GenericError, "CanToggleTalentPower(): specIndex < specIndexUnlocked");

            GetPowerProgressionInfo(talentPowerRef, out PowerProgressionInfo talentPowerInfo);

            if (CharacterLevel < talentPowerInfo.GetRequiredLevel())
                return CanToggleTalentResult.LevelRequirement;

            uint talentGroupIndex = GameDataTables.Instance.PowerOwnerTable.GetTalentGroupIndex(PrototypeDataRef, talentPowerRef);
            if (talentGroupIndex == TalentGroupIndexInvalid)
                return Logger.WarnReturn(CanToggleTalentResult.GenericError, $"CanToggleTalentPower(): Talent missing its talent group index for some reason!\nTalent: {talentPowerProto}\nOwner: [{this}]\nenteringWorld: {enteringWorld}");

            // Skip evla check if this avatar is entering the world
            if (enable && enteringWorld == false && talentPowerProto.EvalCanEnable.HasValue())
            {
                foreach (EvalPrototype evalProto in talentPowerProto.EvalCanEnable)
                {
                    using EvalContextData evalContext = ObjectPoolManager.Instance.Get<EvalContextData>();
                    evalContext.SetReadOnlyVar_PropertyCollectionPtr(EvalContext.Default, null);
                    evalContext.SetReadOnlyVar_EntityPtr(EvalContext.Entity, this);
                    evalContext.SetReadOnlyVar_ConditionCollectionPtr(EvalContext.Var1, ConditionCollection);

                    if (Eval.RunBool(evalProto, evalContext) == false)
                        return CanToggleTalentResult.RestrictiveCondition;
                }
            }

            return CanToggleTalentResult.Success;
        }

        private bool AssignTalentPower(PrototypeId talentPowerRef, int specIndex)
        {
            if (talentPowerRef == PrototypeId.Invalid) return Logger.WarnReturn(false, "AssignTalentPower(): talentPowerRef == PrototypeId.Invalid");

            SpecializationPowerPrototype talentPowerProto = talentPowerRef.As<SpecializationPowerPrototype>();
            if (talentPowerProto == null) return Logger.WarnReturn(false, "AssignTalentPower(): talentPowerProto == null");

            if (IsInWorld && specIndex == GetPowerSpecIndexActive())
            {
                // Assign the talent power if the spec is currently active
                // Talent powers always have a rank of 1
                PowerIndexProperties indexProps = new(1, CharacterLevel, CombatLevel);
                Power talentPower = AssignPower(talentPowerRef, indexProps);
                if (talentPower == null) return Logger.WarnReturn(false, "AssignTalentPower(): talentPower == null");

                talentPower.HandleTriggerPowerEventOnSpecializationPowerAssigned();
                RefreshDependentPassivePowers(talentPowerProto, 1);
            }

            Properties[PropertyEnum.AvatarSpecializationPower, specIndex, talentPowerRef] = true;
            return true;
        }

        private bool UnassignTalentPower(PrototypeId talentPowerRef, int specIndex, bool isSwitchingSpec = false)
        {
            if (talentPowerRef == PrototypeId.Invalid) return Logger.WarnReturn(false, "UnassignTalentPower(): talentPowerRef == PrototypeId.Invalid");

            Power talentPower = GetPower(talentPowerRef);
            if (talentPower != null && IsInWorld && specIndex == GetPowerSpecIndexActive())
            {
                // Unassign the talent power if the spec is currently active
                PowerPrototype talentPowerProto = talentPower.Prototype;
                if (talentPowerProto == null) return Logger.WarnReturn(false, "UnassignTalentPower(): talentPowerProto == null");

                if (UnassignPower(talentPowerRef) == false)
                    return Logger.WarnReturn(false, $"UnassignTalentPower(): Failed to unassign talent power {talentPowerProto} for owner [{this}]");

                talentPower.HandleTriggerPowerEventOnSpecializationPowerUnassigned();
                RefreshDependentPassivePowers(talentPowerProto, 0);                
            }

            // Do not remove the property if we are simply switching specs
            if (isSwitchingSpec == false)
                Properties.RemoveProperty(new(PropertyEnum.AvatarSpecializationPower, specIndex, talentPowerRef));

            return true;
        }

        private void UpdateTalentPowers()
        {
            int specIndex = GetPowerSpecIndexActive();

            List<PrototypeId> talentPowerList = ListPool<PrototypeId>.Instance.Get();
            GetTalentPowersForSpec(specIndex, talentPowerList);

            foreach (PrototypeId talentPowerRef in talentPowerList)
            {
                bool enabled = Properties[PropertyEnum.AvatarSpecializationPower, specIndex, talentPowerRef];
                if (CanToggleTalentPower(talentPowerRef, specIndex, true, enabled) == CanToggleTalentResult.Success)
                {
                    if (GetPower(talentPowerRef) == null)
                        AssignTalentPower(talentPowerRef, specIndex);
                }
                else
                {
                    UnassignTalentPower(talentPowerRef, specIndex);
                }
            }

            ListPool<PrototypeId>.Instance.Return(talentPowerList);
        }

        #endregion

        #region Mapped Powers (and Stolen Powers)

        public bool HasMappedPower(PrototypeId mappedPowerRef)
        {
            foreach (var kvp in Properties.IteratePropertyRange(PropertyEnum.AvatarMappedPower))
            {
                if (kvp.Value == mappedPowerRef)
                    return true;
            }

            return false;
        }

        public PrototypeId GetOriginalPowerFromMappedPower(PrototypeId mappedPowerRef)
        {
            foreach (var kvp in Properties.IteratePropertyRange(PropertyEnum.AvatarMappedPower))
            {
                if ((PrototypeId)kvp.Value != mappedPowerRef) continue;
                Property.FromParam(kvp.Key, 0, out PrototypeId originalPower);
                return originalPower;
            }

            return PrototypeId.Invalid;
        }

        public PrototypeId GetMappedPowerFromOriginalPower(PrototypeId originalPowerRef)
        {
            foreach (var kvp in Properties.IteratePropertyRange(PropertyEnum.AvatarMappedPower, originalPowerRef))
            {
                PrototypeId mappedPowerRef = kvp.Value;

                if (mappedPowerRef == PrototypeId.Invalid)
                    Logger.Warn("GetMappedPowerFromOriginalPower(): mappedPowerRefTemp == PrototypeId.Invalid");

                return mappedPowerRef;
            }

            return PrototypeId.Invalid;
        }

        public bool MapPower(PrototypeId originalPowerRef, PrototypeId mappedPowerRef)
        {
            if (originalPowerRef == PrototypeId.Invalid) return Logger.WarnReturn(false, "MapPower(): originalPowerRef == PrototypeId.Invalid");
            if (mappedPowerRef == PrototypeId.Invalid) return Logger.WarnReturn(false, "MapPower(): mappedPowerRef == PrototypeId.Invalid");

            PowerPrototype mappedPowerProto = mappedPowerRef.As<PowerPrototype>();
            if (mappedPowerProto == null) return Logger.WarnReturn(false, "MapPower(): mappedPowerProto == null");

            // Map
            Properties[PropertyEnum.AvatarMappedPower, originalPowerRef] = mappedPowerRef;

            // Refresh powers
            GetPowerProgressionInfo(originalPowerRef, out PowerProgressionInfo originalPowerInfo);
            if (UpdatePowerRank(ref originalPowerInfo, false) == false)
            {
                // If the original power's rank didn't change as a result of the update,
                // we need to update the mapped power's rank manually
                PowerProgressionInfo mappedPowerInfo = new();
                mappedPowerInfo.InitNonProgressionPower(mappedPowerRef);
                UpdatePowerRank(ref mappedPowerInfo, false);
            }

            // Replace the slotted original power if it was usable
            if (GetPowerRank(originalPowerRef) > 0)
            {
                List<AbilitySlot> slotList = ListPool<AbilitySlot>.Instance.Get();
                int specIndex = GetPowerSpecIndexActive();

                foreach (AbilityKeyMapping keyMapping in _abilityKeyMappings)
                {
                    if (keyMapping.PowerSpecIndex != specIndex)
                        continue;

                    keyMapping.GetActiveAbilitySlotsContainingProtoRef(originalPowerRef, slotList);
                    if (slotList.Count == 0)
                        continue;

                    foreach (AbilitySlot slot in slotList)
                    {
                        if (SlotAbility(mappedPowerRef, slot, true, true) == false)
                            Logger.Warn($"MapPower(): Failed to slot mapped power {mappedPowerProto} in slot {slot} for avatar [{this}]");
                    }

                    slotList.Clear();
                }

                ListPool<AbilitySlot>.Instance.Return(slotList);
            }

            return true;
        }

        public bool UnassignMappedPower(PrototypeId mappedPowerRef)
        {
            if (mappedPowerRef == PrototypeId.Invalid) return Logger.WarnReturn(false, "UnassignMappedPower(): mappedPowerRef == PrototypeId.Invalid");

            // Early return if this power is not mapped (valid result)
            PrototypeId originalPowerRef = GetOriginalPowerFromMappedPower(mappedPowerRef);
            if (originalPowerRef == PrototypeId.Invalid)
                return true;

            PowerPrototype originalPowerProto = originalPowerRef.As<PowerPrototype>();
            if (originalPowerProto == null) return Logger.WarnReturn(false, "UnassignMappedPower(): originalPowerProto == null");

            // Restore the original power in key mappings
            List<AbilitySlot> slotList = ListPool<AbilitySlot>.Instance.Get();
            int specIndex = GetPowerSpecIndexActive();

            foreach (AbilityKeyMapping keyMapping in _abilityKeyMappings)
            {
                if (keyMapping.PowerSpecIndex != specIndex)
                    continue;

                keyMapping.GetActiveAbilitySlotsContainingProtoRef(mappedPowerRef, slotList);
                if (slotList.Count == 0)
                    continue;

                foreach (AbilitySlot slot in slotList)
                {
                    if (SlotAbility(originalPowerRef, slot, true, true) == false)
                        Logger.Warn($"UnassignMappedPower(): Failed to slot original power {originalPowerProto} in slot {slot} for avatar [{this}]");
                }

                slotList.Clear();
            }

            ListPool<AbilitySlot>.Instance.Return(slotList);

            // Unassign
            UnassignPower(mappedPowerRef);
            Properties.RemoveProperty(new(PropertyEnum.AvatarMappedPower, originalPowerRef));

            // Refresh the original power
            GetPowerProgressionInfo(originalPowerRef, out PowerProgressionInfo originalPowerInfo);
            UpdatePowerRank(ref originalPowerInfo, false);

            return true;
        }

        public void UnassignAllMappedPowers()
        {
            while (Properties.HasProperty(PropertyEnum.AvatarMappedPower))
            {
                foreach (var kvp in Properties.IteratePropertyRange(PropertyEnum.AvatarMappedPower))
                {
                    UnassignMappedPower(kvp.Value);
                    break;
                }
            }
        }

        public bool IsStolenPowerAvailable(PrototypeId stolenPowerRef)
        {
            if (stolenPowerRef == PrototypeId.Invalid) return Logger.WarnReturn(false, "IsStolenPowerAvailable(): stolenPowerRef == PrototypeId.Invalid");
            return Properties[PropertyEnum.StolenPowerAvailable, stolenPowerRef];
        }

        public bool CanAssignStolenPower(PrototypeId stolenPowerRefToAssign, PrototypeId currentStolenPowerRef)
        {
            if (stolenPowerRefToAssign == PrototypeId.Invalid) return Logger.WarnReturn(false, "CanAssignStolenPower(): stolenPowerRefToAssign == PrototypeId.Invalid");

            PowerPrototype stolenPowerProto = stolenPowerRefToAssign.As<PowerPrototype>();
            if (stolenPowerProto == null) return Logger.WarnReturn(false, "CanAssignStolenPower(): stolenPowerProto == null");

            GlobalsPrototype globals = GameDatabase.GlobalsPrototype;
            if (globals.StolenPowerRestrictions.IsNullOrEmpty())
                return true;

            foreach (PrototypeId restrictionProtoRef in globals.StolenPowerRestrictions)
            {
                StolenPowerRestrictionPrototype restrictionProto = restrictionProtoRef.As<StolenPowerRestrictionPrototype>();
                if (restrictionProto == null)
                {
                    Logger.Warn("CanAssignStolenPower(): restrictionProto == null");
                    continue;
                }

                KeywordPrototype keywordProto = restrictionProto.RestrictionKeywordPrototype;

                if (keywordProto == null || restrictionProto.RestrictionKeywordCount <= 0)
                    continue;

                if (stolenPowerProto.HasKeyword(keywordProto) == false)
                    continue;

                int count = 0;
                bool hasMaxCount = false;
                foreach (var kvp in Properties.IteratePropertyRange(PropertyEnum.AvatarMappedPower))
                {
                    PowerPrototype mappedPowerProto = GameDatabase.GetPrototype<PowerPrototype>(kvp.Value);
                    if (mappedPowerProto == null)
                    {
                        Logger.Warn("CanAssignStolenPower(): mappedPowerProto == null");
                        continue;
                    }

                    if (mappedPowerProto.DataRef == currentStolenPowerRef)
                        continue;

                    if (mappedPowerProto.HasKeyword(keywordProto) == false)
                        continue;

                    count++;
                    if (count >= restrictionProto.RestrictionKeywordCount)
                    {
                        hasMaxCount = true;
                        break;
                    }
                }

                if (hasMaxCount == false)
                    continue;

                // Max count for this restriction reached, stolen power cannot be assigned

                // Notify the player about this
                Player player = GetOwnerOfType<Player>();
                if (player == null) return Logger.WarnReturn(false, "CanAssignStolenPower(): player == null");

                BannerMessagePrototype bannerMessageProto = restrictionProto.RestrictionBannerMessage.As<BannerMessagePrototype>();
                if (bannerMessageProto == null) return Logger.WarnReturn(false, "CanAssignStolenPower(): bannerMessageProto == null");

                player.SendBannerMessage(bannerMessageProto);

                return false;
            }

            return true;
        }

        public bool CanStealPowers()
        {
            AvatarPrototype avatarProto = AvatarPrototype;
            if (avatarProto == null) return Logger.WarnReturn(false, "CanStealPowers(): avatarProto == null");

            return avatarProto.StealablePowersAllowed.HasValue();
        }

        private void UnassignMappedPowersForRespec()
        {
            // Rogue's mapped powers don't get reset on respec
            if (CanStealPowers() == false)
                return;

            // Key mappings should have already been cleaned up by respec, so just remove the powers
            List<PrototypeId> mappedPowerList = ListPool<PrototypeId>.Instance.Get();
            foreach (var kvp in Properties.IteratePropertyRange(PropertyEnum.AvatarMappedPower))
                mappedPowerList.Add(kvp.Value);

            foreach (PrototypeId mappedPowerRef in mappedPowerList)
                UnassignPower(mappedPowerRef);

            Properties.RemovePropertyRange(PropertyEnum.AvatarMappedPower);
            ListPool<PrototypeId>.Instance.Return(mappedPowerList);
        }

        #endregion

        #region Travel Powers

        public PrototypeId GetTravelPowerRef()
        {
            AvatarPrototype avatarProto = AvatarPrototype;
            if (avatarProto == null) return Logger.WarnReturn(PrototypeId.Invalid, "GetTravelPowerRef(): avatarProto == null");

            if (_travelPowerOverrideProtoRef != PrototypeId.Invalid)
                return _travelPowerOverrideProtoRef;

            return avatarProto.TravelPower;
        }

        public void SetTravelPowerOverride(PrototypeId travelPowerOverrideProtoRef)
        {
            // Called by mapped powers
            _travelPowerOverrideProtoRef = travelPowerOverrideProtoRef;
        }

        /// <summary>
        /// Assigns or unassign the travel power for this <see cref="Avatar"/> based on character level.
        /// </summary>
        private bool UpdateTravelPower()
        {
            PrototypeId travelPowerRef = GetTravelPowerRef();
            if (travelPowerRef == PrototypeId.Invalid)
                return true;

            int characterLevel = CharacterLevel;
            if (characterLevel >= GameDatabase.AdvancementGlobalsPrototype.TravelPowerUnlockLevel)
            {
                if (GetPower(travelPowerRef) == null)
                {
                    PowerIndexProperties indexProps = new(1, characterLevel, CombatLevel);
                    AssignPower(travelPowerRef, indexProps);
                }
            }
            else
            {
                UnassignPower(travelPowerRef);
            }

            return true;
        }

        #endregion

        #region Transform Modes

        public bool ScheduleTransformModeChange(PrototypeId newTransformModeRef, PrototypeId oldTransformModeRef, TimeSpan delay = default)
        {
            EventScheduler scheduler = Game.GameEventScheduler;

            TransformModePrototype oldTransformModeProto = oldTransformModeRef.As<TransformModePrototype>();
            if (delay > TimeSpan.Zero && oldTransformModeProto != null)
            {
                // Schedule transform mode exit
                PowerPrototype exitPowerProto = oldTransformModeProto.ExitTransformModePower.As<PowerPrototype>();
                if (exitPowerProto == null) return Logger.WarnReturn(false, "ScheduleTransformModeChange(): exitPowerProto == null");

                if (_transformModeExitPowerEvent.IsValid)
                {
                    scheduler.RescheduleEvent(_transformModeExitPowerEvent, delay);
                    _transformModeExitPowerEvent.Get().Initialize(this, oldTransformModeRef);
                }
                else
                {
                    ScheduleEntityEvent(_transformModeExitPowerEvent, delay, oldTransformModeRef);
                }
            }
            else
            {
                // Cancel exit
                scheduler.CancelEvent(_transformModeExitPowerEvent);

                // Schedule change
                if (_transformModeChangeEvent.IsValid)
                {
                    scheduler.RescheduleEvent(_transformModeChangeEvent, delay);
                    _transformModeChangeEvent.Get().Initialize(this, newTransformModeRef, oldTransformModeRef);
                }
                else
                {
                    ScheduleEntityEvent(_transformModeChangeEvent, delay, newTransformModeRef, oldTransformModeRef);
                }
            }

            return true;
        }

        public bool IsPowerAllowedInCurrentTransformMode(PrototypeId powerProtoRef)
        {
            AvatarPrototype avatarProto = AvatarPrototype;
            if (avatarProto == null) return Logger.WarnReturn(false, "IsPowerAllowedInCurrentTransformMode(): avatarProto == null");

            return IsPowerAllowedInTransformMode(avatarProto, CurrentTransformMode, powerProtoRef);
        }

        public static bool IsPowerAllowedInTransformMode(AvatarPrototype avatarProto, PrototypeId transformModeRef, PrototypeId powerProtoRef)
        {
            PowerPrototype powerProto = powerProtoRef.As<PowerPrototype>();
            if (powerProto == null) return Logger.WarnReturn(false, "IsPowerAllowedInTransformMode(): powerProto == null");

            if (Power.IsComboEffect(powerProto))
                return true;

            if (powerProto.UsableByAll)
                return true;

            if (powerProto.PowerCategory == PowerCategoryType.HiddenPassivePower)
                return true;

            if (powerProto.Activation == PowerActivationType.Passive && powerProto.HasKeyword(GameDatabase.KeywordGlobalsPrototype.TeamUpAwayPowerKeywordPrototype))
                return true;

            PrototypeId[] allowedPowers = avatarProto.GetAllowedPowersForTransformMode(transformModeRef);
            if (allowedPowers == null)
                return true;

            foreach (PrototypeId allowedPowerProtoRef in allowedPowers)
            {
                if (allowedPowerProtoRef == powerProtoRef)
                    return true;
            }

            return false;
        }

        private bool OnTransformModeChange(PrototypeId newTransformModeRef, PrototypeId oldTransformModeRef, bool enterWorld, TimeSpan remainingDuration = default)
        {
            if (oldTransformModeRef == PrototypeId.Invalid && newTransformModeRef == PrototypeId.Invalid)
                return Logger.WarnReturn(false, "OnTransformModeChange(): No transform mode specified!");

            if (oldTransformModeRef != PrototypeId.Invalid && newTransformModeRef != PrototypeId.Invalid)
                return Logger.WarnReturn(false, $"OnTransformModeChange(): Cannot go directly from one transform mode to another! oldTransformMode=[{oldTransformModeRef.GetName()}] newTransformMode=[{newTransformModeRef.GetName()}]");

            if (newTransformModeRef == PrototypeId.Invalid)
            {
                CurrentTransformMode = PrototypeId.Invalid;
                Properties.RemoveProperty(PropertyEnum.TransformMode);
                Properties.RemoveProperty(new(PropertyEnum.TransformModeStartTime, oldTransformModeRef));
            }
            else
            {
                TransformModePrototype newTransformModeProto = newTransformModeRef.As<TransformModePrototype>();
                if (newTransformModeProto == null) return Logger.WarnReturn(false, "OnTransformModeChange(): newTransformModeProto == null");

                TimeSpan duration = remainingDuration > TimeSpan.Zero
                    ? remainingDuration
                    : newTransformModeProto.GetDuration(this);

                // Schedule exit if this is a finite duration transform mode
                if (duration > TimeSpan.Zero)
                    ScheduleTransformModeChange(oldTransformModeRef, newTransformModeRef, duration);

                Properties[PropertyEnum.TransformMode] = newTransformModeRef;
                if (enterWorld == false)
                    Properties[PropertyEnum.TransformModeStartTime, newTransformModeRef] = Game.CurrentTime;
            }

            // Assign or unassign transform mode powers
            if (newTransformModeRef != PrototypeId.Invalid)
                UpdateTransformModeDefaultEquippedAbilities(newTransformModeRef, true);
            else
                UpdateTransformModeDefaultEquippedAbilities(oldTransformModeRef, false);

            UpdateTransformModeAbilityKeyMapping(newTransformModeRef, oldTransformModeRef);

            UpdateTransformModeAllowedPowers(newTransformModeRef, oldTransformModeRef);

            if (_continuousPowerData.PowerProtoRef != PrototypeId.Invalid && GetPower(_continuousPowerData.PowerProtoRef) != null)
                ClearContinuousPower();

            return true;
        }

        private bool OnEnteredWorldSetTransformMode()
        {
            // Restore the previous transform mode (if any)
            CurrentTransformMode = Properties[PropertyEnum.TransformMode];

            if (CurrentTransformMode == PrototypeId.Invalid)
                return true;

            TransformModePrototype currentTransformModeProto = CurrentTransformMode.As<TransformModePrototype>();
            if (currentTransformModeProto == null) return Logger.WarnReturn(false, "OnEnteredWorldSetTransformMode(): currentTransformModeProto == null");

            TimeSpan transformModeDuration = currentTransformModeProto.GetDuration(this);

            if (transformModeDuration == TimeSpan.Zero)
            {
                // TimeSpan.Zero indicates infinite duration
                OnTransformModeChange(CurrentTransformMode, PrototypeId.Invalid, true);
            }
            else
            {
                // Calculate remaining time
                TimeSpan transformModeStartTime = Properties[PropertyEnum.TransformModeStartTime, CurrentTransformMode];
                TimeSpan avatarLastActiveTime = Properties[PropertyEnum.AvatarLastActiveTime];
                TimeSpan elapsedDuration = Clock.Max(avatarLastActiveTime - transformModeStartTime, TimeSpan.Zero);

                // Turn it back on if there is still time, or turn it off
                if (elapsedDuration < transformModeDuration)
                    OnTransformModeChange(CurrentTransformMode, PrototypeId.Invalid, true, transformModeDuration - elapsedDuration);
                else
                    OnTransformModeChange(PrototypeId.Invalid, CurrentTransformMode, true);
            }

            return true;
        }

        private void DoTransformModeChangeCallback(PrototypeId newTransformModeRef, PrototypeId oldTransformModeRef)
        {
            CurrentTransformMode = newTransformModeRef;
            OnTransformModeChange(newTransformModeRef, oldTransformModeRef, false);
        }

        private bool DoTransformModeExitPowerCallback(PrototypeId fromTransformModeProtoRef)
        {
            if (fromTransformModeProtoRef != CurrentTransformMode) return Logger.WarnReturn(false, "DoTransformModeExitPowerCallback(): fromTransformModeProtoRef != CurrentTransformMode");
            if (IsInWorld == false) return Logger.WarnReturn(false, "DoTransformModeExitPowerCallback(): IsInWorld == false");

            TransformModePrototype currentTransformModeProto = CurrentTransformMode.As<TransformModePrototype>();
            if (currentTransformModeProto == null) return Logger.WarnReturn(false, "DoTransformModeExitPowerCallback(): currentTransformModeProto == null");
            if (currentTransformModeProto.ExitTransformModePower == PrototypeId.Invalid) return Logger.WarnReturn(false, "DoTransformModeExitPowerCallback(): currentTransformModeProto.ExitTransformModePower == PrototypeId.Invalid");

            // Abort active powers
            ClearContinuousPower();
            CancelPendingAction();
            ActivePower?.EndPower(EndPowerFlags.ExplicitCancel | EndPowerFlags.Force);

            // Prepare exit power
            Vector3 position = RegionLocation.Position;
            PowerActivationSettings settings = new(Id, position, position);
            settings.TriggeringPowerRef = currentTransformModeProto.EnterTransformModePower;
            settings.FXRandomSeed = Game.Random.Next(1, 10000);

            Power exitTransformModePower = GetPower(currentTransformModeProto.ExitTransformModePower);
            if (exitTransformModePower != null)
            {
                TimeSpan delay = exitTransformModePower.GetFullExecutionTime() + TimeSpan.FromMilliseconds(1);
                if (_transformModeChangeEvent.IsValid)
                {
                    Game.GameEventScheduler.RescheduleEvent(_transformModeChangeEvent, delay);
                    _transformModeChangeEvent.Get().Initialize(this, PrototypeId.Invalid, fromTransformModeProtoRef);
                }
                else
                {
                    ScheduleEntityEvent(_transformModeChangeEvent, delay, PrototypeId.Invalid, fromTransformModeProtoRef);
                }
            }
            else
            {
                Logger.Warn("DoTransformModeExitPowerCallback(): exitTransformModePower == null");
            }

            // Activate exit power
            PowerUseResult result = ActivatePower(currentTransformModeProto.ExitTransformModePower, ref settings);
            if (result != PowerUseResult.Success)
                return Logger.WarnReturn(false, $"DoTransformModeExitPowerCallback(): Failed to activate transform mode exit power for Avatar: [{this}]\nTransform mode: {currentTransformModeProto}");

            return true;
        }

        private bool UpdateTransformModeAbilityKeyMapping(PrototypeId newTransformModeRef, PrototypeId oldTransformModeRef)
        {
            TransformModePrototype newTransformModeProto = newTransformModeRef.As<TransformModePrototype>();
            TransformModePrototype oldTransformModeProto = oldTransformModeRef.As<TransformModePrototype>();

            if (oldTransformModeProto == null && newTransformModeProto == null) return Logger.WarnReturn(false, "UpdateTransformModeAbilityKeyMapping(): oldTransformModeProto == null && newTransformModeProto == null");

            if (oldTransformModeProto?.PowersAreSlottable == false || newTransformModeProto?.PowersAreSlottable == false)
                RefreshAbilityKeyMapping(false);    // Swap to and from non-slottable transform mapping
            else if (newTransformModeProto?.PowersAreSlottable == true)
                RefreshAbilityKeyMapping(false);    // Swap to slottable transform mapping
            else if (newTransformModeProto == null && oldTransformModeProto?.PowersAreSlottable == true)
                RefreshAbilityKeyMapping(false);    // Swap back from slottable transform mapping

            return true;
        }

        private bool UpdateTransformModeDefaultEquippedAbilities(PrototypeId transformModeRef, bool isEntering)
        {
            TransformModePrototype transformModeProto = transformModeRef.As<TransformModePrototype>();
            if (transformModeProto == null) return Logger.WarnReturn(false, "UpdateTransformModeDefaultEquippedAbilities(): transformModeProto == null");

            // Nothing to update
            if (transformModeProto.DefaultEquippedAbilities.IsNullOrEmpty())
                return true;

            PowerIndexProperties indexProps = new(0, CharacterLevel, CombatLevel);
            foreach (AbilityAssignmentPrototype abilityAssignment in transformModeProto.DefaultEquippedAbilities)
            {
                PrototypeId abilityProtoRef = abilityAssignment.Ability;

                if (abilityProtoRef == PrototypeId.Invalid)
                    continue;

                // Abilities can also refer to items
                PowerPrototype powerProto = abilityProtoRef.As<PowerPrototype>();
                if (powerProto == null)
                    continue;

                // Power progression powers are handled separately
                if (HasPowerInPowerProgression(abilityProtoRef))
                    continue;

                if (isEntering)
                {
                    if (HasPowerInPowerCollection(abilityProtoRef))
                        continue;

                    AssignPower(abilityProtoRef, indexProps);

                    PowerProgressionInfo powerInfo = new();
                    powerInfo.InitNonProgressionPower(abilityProtoRef);
                    UpdatePowerRank(ref powerInfo, false);
                }
                else
                {
                    UnassignPower(abilityProtoRef);
                }
            }

            return true;
        }

        private bool UpdateTransformModeAllowedPowers(PrototypeId newTransformModeRef, PrototypeId oldTransformModeRef)
        {
            AvatarPrototype avatarProto = AvatarPrototype;
            if (avatarProto == null) return Logger.WarnReturn(false, "UpdateTransformModeAllowedPowers(): avatarProto == null");

            // Look for powers that are not allowed in the new transform mode
            List<PrototypeId> powerRemoveList = ListPool<PrototypeId>.Instance.Get();
            
            // Power collection
            foreach (var kvp in PowerCollection)
            {
                Power power = kvp.Value.Power;
                if (power == null)
                {
                    Logger.Warn("UpdateTransformModeAllowedPowers(): power == null");
                    continue;
                }

                PrototypeId powerProtoRef = power.PrototypeDataRef;

                bool isPassive = power.GetActivationType() == PowerActivationType.Passive;
                bool isToggledOn = power.IsToggledOn();

                if (isPassive || isToggledOn)
                {
                    if (IsPowerAllowedInCurrentTransformMode(powerProtoRef) == false)
                    {
                        if (isPassive)
                            powerRemoveList.Add(powerProtoRef);
                        else if (isToggledOn)
                            power.EndPower(EndPowerFlags.ExplicitCancel | EndPowerFlags.Unassign);
                    }
                }
                else if (power.IsActive && isPassive == false)
                {
                    power.EndPower(EndPowerFlags.ExplicitCancel | EndPowerFlags.Force);
                }
            }

            // Transform mode specific hidden passives (if we are exiting)
            TransformModePrototype oldTransformModeProto = oldTransformModeRef.As<TransformModePrototype>();
            if (oldTransformModeProto != null && oldTransformModeProto.HiddenPassivePowers.HasValue())
            {
                foreach (PrototypeId hiddenPassivePowerRef in oldTransformModeProto.HiddenPassivePowers)
                    powerRemoveList.Add(hiddenPassivePowerRef);
            }

            // Remove the powers we found
            while (powerRemoveList.Count > 0)
            {
                int index = powerRemoveList.Count - 1;
                PrototypeId powerProtoRef = powerRemoveList[index];
                powerRemoveList.RemoveAt(index);

                // Remove all copies of this power
                while (PowerCollection.GetPower(powerProtoRef) != null)
                    PowerCollection.UnassignPower(powerProtoRef);
            }
            ListPool<PrototypeId>.Instance.Return(powerRemoveList);

            // Assign newly allowed powers
            PrototypeId[] allowedPowers = avatarProto.GetAllowedPowersForTransformMode(newTransformModeRef);
            if (allowedPowers.IsNullOrEmpty()) return Logger.WarnReturn(false, "UpdateTransformModeAllowedPowers(): allowedPowers.IsNullOrEmpty()");

            int characterLevel = CharacterLevel;
            int combatLevel = CombatLevel;

            foreach (PrototypeId allowedPowerRef in allowedPowers)
            {
                PowerPrototype powerProto = allowedPowerRef.As<PowerPrototype>();
                if (powerProto == null)
                {
                    Logger.Warn("UpdateTransformModeAllowedPowers(): powerProto == null");
                    continue;
                }

                if (powerProto.PowerCategory != PowerCategoryType.NormalPower)
                    continue;

                if (powerProto.Activation != PowerActivationType.Passive && powerProto.UsableByAll == false)
                    continue;

                // Do not assign if it doesn't have a rank or it is already assigned
                int powerRank = GetPowerRank(allowedPowerRef);
                if (powerRank <= 0 || GetPower(allowedPowerRef) != null)
                    continue;

                PowerIndexProperties indexProps = new(powerRank, characterLevel, combatLevel);
                AssignPower(allowedPowerRef, indexProps);
            }

            // Assign transform mode specific hidden passives
            TransformModePrototype newTransformModeProto = newTransformModeRef.As<TransformModePrototype>();
            if (newTransformModeProto != null && newTransformModeProto.HiddenPassivePowers.HasValue())
            {
                PowerIndexProperties indexProps = new(0, characterLevel, combatLevel);

                foreach (PrototypeId hiddenPassivePowerRef in newTransformModeProto.HiddenPassivePowers)
                {
                    if (PowerCollection.GetPower(hiddenPassivePowerRef) != null)
                        continue;

                    PowerCollection.AssignPower(hiddenPassivePowerRef, indexProps);

                    PowerProgressionInfo powerInfo = new();
                    powerInfo.InitNonProgressionPower(hiddenPassivePowerRef);
                    UpdatePowerRank(ref powerInfo, false);
                }
            }

            return true;
        }

        #endregion

        #region Ability Slot Management

        public AbilitySlot GetPowerSlot(PrototypeId powerProtoRef)
        {
            AbilityKeyMapping keyMapping = _currentAbilityKeyMapping;
            if (keyMapping == null)
                return Logger.WarnReturn(AbilitySlot.Invalid, $"GetPowerSlot(): No current keyMapping when calling GetPowerSlot [{powerProtoRef.GetName()}]");

            List<AbilitySlot> abilitySlotList = ListPool<AbilitySlot>.Instance.Get();
            keyMapping.GetActiveAbilitySlotsContainingProtoRef(powerProtoRef, abilitySlotList);
            AbilitySlot result = abilitySlotList.Count > 0 ? abilitySlotList[0] : AbilitySlot.Invalid;

            ListPool<AbilitySlot>.Instance.Return(abilitySlotList);
            return result;
        }

        public Power GetPowerInSlot(AbilitySlot slot)
        {
            // Merged with getPowerInSlot(), which is only needed for the client
            if (slot < 0 || _currentAbilityKeyMapping == null)
                return null;

            AbilityKeyMapping keyMapping = _currentAbilityKeyMapping;

            PrototypeId abilityProtoRef = keyMapping.GetAbilityInAbilitySlot(slot);
            if (abilityProtoRef == PrototypeId.Invalid)
                return null;

            Prototype abilityProto = abilityProtoRef.As<Prototype>();
            return abilityProto switch
            {
                PowerPrototype          => GetPower(abilityProtoRef),
                ItemPrototype itemProto => GetPower(itemProto.GetOnUsePower()),
                _ => null,
            };
        }

        public bool HasPowerEquipped(PrototypeId powerProtoRef)
        {
            AbilityKeyMapping keyMapping = _currentAbilityKeyMapping;
            if (keyMapping == null)
                return Logger.WarnReturn(false, "HasPowerEquipped():");

            return keyMapping.ContainsAbilityInActiveSlot(powerProtoRef);
        }

        public bool HasControlPowerEquipped()
        {
            AbilityKeyMapping keyMapping = _currentAbilityKeyMapping;
            if (keyMapping == null) return false;

            for (AbilitySlot slot = AbilitySlot.PrimaryAction; slot < AbilitySlot.NumActions; slot++)
            {
                Power power = GetPowerInSlot(slot);
                if (power != null && power.IsControlPower)
                    return true;
            }

            return false;
        }

        public bool SlotAbility(PrototypeId abilityProtoRef, AbilitySlot slot, bool skipEquipValidation, bool sendToClient)
        {
            if (IsAbilityEquippableInSlot(abilityProtoRef, slot, skipEquipValidation) != AbilitySlotOpValidateResult.Valid)
                return false;

            AbilityKeyMapping keyMapping = GetAbilityKeyMappingIgnoreTransient(GetPowerSpecIndexActive());
            if (keyMapping == null) return Logger.WarnReturn(false, "SlotAbility(): keyMapping == null");

            bool wasEquipped = HasPowerEquipped(abilityProtoRef);

            // Unslot the currently slotted ability if it's something else to trigger unequip
            PrototypeId slottedAbilityProtoRef = keyMapping.GetAbilityInAbilitySlot(slot);
            if (slottedAbilityProtoRef != PrototypeId.Invalid && slottedAbilityProtoRef != abilityProtoRef)
            {
                if (UnslotAbility(slot, false) == false)
                    Logger.Warn($"SlotAbility(): Failed to unslot ability {abilityProtoRef.GetName()} in slot {slot}");
            }

            // Set
            keyMapping.SetAbilityInAbilitySlot(abilityProtoRef, slot);

            // Trigger equip
            if (wasEquipped == false)
            {
                Power power = GetPower(abilityProtoRef);
                power?.OnEquipped();
            }

            // Notify the client if needed
            if (sendToClient)
            {
                Player player = GetOwnerOfType<Player>();
                if (player == null) return Logger.WarnReturn(false, "SlotAbility(): player == null");

                if (player.InterestedInEntity(this, AOINetworkPolicyValues.AOIChannelOwner))
                {
                    player.SendMessage(NetMessageAbilitySlotToAbilityBarFromServer.CreateBuilder()
                        .SetAvatarId(Id)
                        .SetPrototypeRefId((ulong)abilityProtoRef)
                        .SetSlotNumber((uint)slot)
                        .Build());
                }
            }

            return true;
        }

        public bool UnslotAbility(AbilitySlot slot, bool sendToClient)
        {
            if (IsActiveAbilitySlot(slot) == false) return Logger.WarnReturn(false, "UnslotAbility(): AbilityKeyMapping.IsActiveAbilitySlot(slot) == false");

            AbilityKeyMapping keyMapping = GetAbilityKeyMappingIgnoreTransient(GetPowerSpecIndexActive());
            if (keyMapping == null) return Logger.WarnReturn(false, "UnslotAbility(): keyMapping == null");

            PrototypeId abilityProtoRef = keyMapping.GetAbilityInAbilitySlot(slot);
            if (abilityProtoRef == PrototypeId.Invalid) return Logger.WarnReturn(false, "UnslotAbility(): abilityProtoRef == PrototypeId.Invalid");

            // Remove by assigning invalid id
            keyMapping.SetAbilityInAbilitySlot(PrototypeId.Invalid, slot);

            // Trigger unequip
            if (HasPowerEquipped(abilityProtoRef) == false)
            {
                Power power = GetPower(abilityProtoRef);
                power?.OnUnequipped();
            }

            // Notify the client if needed
            if (sendToClient)
            {
                Player player = GetOwnerOfType<Player>();
                if (player == null) return Logger.WarnReturn(false, "UnslotAbility(): player == null");

                if (player.InterestedInEntity(this, AOINetworkPolicyValues.AOIChannelOwner))
                {
                    player.SendMessage(NetMessageAbilityUnslotFromAbilityBarFromServer.CreateBuilder()
                        .SetAvatarId(Id)
                        .SetSlotNumber((uint)slot)
                        .Build());
                }
            }

            return true;
        }

        public bool SwapAbilities(AbilitySlot slotA, AbilitySlot slotB, bool sendToClient)
        {
            // Check A to B
            if (ValidateAbilitySwap(slotA, slotB) != AbilitySlotOpValidateResult.Valid)
                return false;

            AbilityKeyMapping keyMapping = _currentAbilityKeyMapping;
            if (keyMapping == null) return Logger.WarnReturn(false, "SwapAbilities(): keyMapping == null");

            // Check B to A - this is allowed to be invalid, in which case we just discard B
            if (ValidateAbilitySwap(slotB, slotA) != AbilitySlotOpValidateResult.Valid)
                UnslotAbility(slotB, false);

            // Do the swap            
            PrototypeId abilityA = keyMapping.GetAbilityInAbilitySlot(slotA);
            PrototypeId abilityB = keyMapping.GetAbilityInAbilitySlot(slotB);
            keyMapping.SetAbilityInAbilitySlot(abilityB, slotA);
            keyMapping.SetAbilityInAbilitySlot(abilityA, slotB);

            // Notify the client if needed
            if (sendToClient)
            {
                Player player = GetOwnerOfType<Player>();
                if (player == null) return Logger.WarnReturn(false, "SwapAbilities(): player == null");

                if (player.InterestedInEntity(this, AOINetworkPolicyValues.AOIChannelOwner))
                {
                    player.SendMessage(NetMessageAbilitySwapInAbilityBarFromServer.CreateBuilder()
                        .SetAvatarId(Id)
                        .SetSlotNumberA((uint)slotA)
                        .SetSlotNumberB((uint)slotB)
                        .Build());
                }
            }

            return true;
        }

        public bool RefreshAbilityKeyMapping(bool sendToClient)
        {
            // NOTE: The server has nothing to send to client here, but we are keeping the bool arg for now to keep the API the same as the client

            _currentAbilityKeyMapping = GetOrCreateAbilityKeyMapping(GetPowerSpecIndexActive(), CurrentTransformMode);
            if (_currentAbilityKeyMapping == null) return Logger.WarnReturn(false, "RefreshAbilityKeyMapping(): _currentAbilityKeyMapping == null");

            _currentAbilityKeyMapping.InitDedicatedAbilitySlots(this);

            return true;
        }

        private void InitAbilityKeyMappings()
        {
            RefreshAbilityKeyMapping(false);
            CleanUpAbilityKeyMappingsAfterRespec();
        }

        /// <summary>
        /// Automatically slots powers for level up.
        /// </summary>
        private void AutoSlotPowers()
        {
            AbilityKeyMapping keyMapping = _currentAbilityKeyMapping;
            if (keyMapping == null)
                return;

            // Slot ALL default abilities, including those that have already been unlocked.
            // This is dumb, but we have to do this to avoid desync with the client. Also
            // because this is probably happening in combat and the 1.52 client is stupid,
            // we can't do the full SlotAbility() call here that does validation and events.
            // See CAvatar::autoSlotPowers() for reference.
            List<HotkeyData> hotkeyDataList = ListPool<HotkeyData>.Instance.Get();
            if (keyMapping.GetDefaultAbilities(hotkeyDataList, this))
            {
                foreach (HotkeyData hotkeyData in hotkeyDataList)
                    keyMapping.SetAbilityInAbilitySlot(hotkeyData.AbilityProtoRef, hotkeyData.AbilitySlot);
            }

            ListPool<HotkeyData>.Instance.Return(hotkeyDataList);
        }

        private bool CleanUpAbilityKeyMappingsAfterRespec()
        {
            if (IsInWorld == false) return Logger.WarnReturn(false, "CleanUpAbilityKeyMappingsAfterRespec(): IsInWorld == false");

            foreach (var kvp in Properties.IteratePropertyRange(PropertyEnum.PowersRespecResult))
            {
                Property.FromParam(kvp.Key, 0, out int specIndex);
                Property.FromParam(kvp.Key, 1, out int reasonValue);

                // Do not reset key mappings for player requested respecs
                if ((PowersRespecReason)reasonValue == PowersRespecReason.PlayerRequest)
                    continue;

                foreach (AbilityKeyMapping keyMapping in _abilityKeyMappings)
                {
                    if (keyMapping.PowerSpecIndex != specIndex)
                        continue;

                    keyMapping.CleanUpAfterRespec(this);
                }
            }

            return true;
        }

        private AbilityKeyMapping GetOrCreateAbilityKeyMapping(int powerSpecIndex, PrototypeId transformModeProtoRef)
        {
            AbilityKeyMapping keyMapping = null;

            if (powerSpecIndex < 0 || powerSpecIndex > GetPowerSpecIndexUnlocked()) return Logger.WarnReturn(keyMapping, "GetOrCreateAbilityKeyMapping(): powerSpecIndex < 0 || powerSpecIndex > GetPowerSpecIndexUnlocked()");

            TransformModePrototype transformModeProto = transformModeProtoRef.As<TransformModePrototype>();
            if (transformModeProto != null && transformModeProto.PowersAreSlottable == false)
            {
                // Fixed key mappings for transform modes

                // Transient ability key mappings are stored in a fixed array with a length of 1 in the client.
                // Not sure if there were more of them in older versions, so for now I'm keeping it the same.
                // Initializing this collection on demand to avoid allocations for avatars with no transform modes
                // (the vast majority of them).
                _transientAbilityKeyMappings ??= new(MaxNumTransientAbilityKeyMappings);

                foreach (AbilityKeyMapping transientKeyMapping in _transientAbilityKeyMappings)
                {
                    if (transientKeyMapping?.AssociatedTransformMode == transformModeProtoRef)
                    {
                        keyMapping = transientKeyMapping;
                        break;
                    }
                }

                if (keyMapping == null)
                {
                    if (_transientAbilityKeyMappings.Count >= MaxNumTransientAbilityKeyMappings)
                        return Logger.WarnReturn(keyMapping, "GetOrCreateAbilityKeyMapping(): _transientAbilityKeyMappings.Count >= MaxNumTransientAbilityKeyMappings");

                    keyMapping = new();
                    _transientAbilityKeyMappings.Add(keyMapping);

                    keyMapping.AssociatedTransformMode = transformModeProtoRef;
                    keyMapping.SlotDefaultAbilitiesForTransformMode(transformModeProto);

                    keyMapping.PowerSpecIndex = powerSpecIndex;
                    keyMapping.ShouldPersist = false;       // Will be flagged to persist if anything gets changed
                }
            }
            else
            {
                // Normal key mapping and transform modes with swappable slots
                foreach (AbilityKeyMapping keyMappingToCheck in _abilityKeyMappings)
                {
                    // Pre-BUE this is where mapping index would also be checked
                    if (keyMappingToCheck.PowerSpecIndex == powerSpecIndex)
                    {
                        keyMapping = keyMappingToCheck;
                        break;
                    }
                }

                if (keyMapping == null)
                {
                    keyMapping = new();
                    _abilityKeyMappings.Add(keyMapping);

                    // AssociatedTransformMode doesn't seem to be getting used here, is this correct?
                    if (transformModeProto != null && transformModeProto.PowersAreSlottable)
                        keyMapping.SlotDefaultAbilitiesForTransformMode(transformModeProto);
                    else
                        keyMapping.SlotDefaultAbilities(this);

                    keyMapping.PowerSpecIndex = powerSpecIndex;
                    keyMapping.ShouldPersist = false;       // Will be flagged to persist if anything gets changed
                }
            }

            return keyMapping;
        }

        private AbilityKeyMapping GetAbilityKeyMappingIgnoreTransient(int powerSpecIndex)
        {
            return GetOrCreateAbilityKeyMapping(powerSpecIndex, PrototypeId.Invalid);
        }

        private AbilitySlotOpValidateResult IsAbilityEquippableInSlot(PrototypeId abilityProtoRef, AbilitySlot slot, bool skipEquipValidation)
        {
            if (IsActiveAbilitySlot(slot) == false) return Logger.WarnReturn(AbilitySlotOpValidateResult.GenericError, "IsAbilityEquippableInSlot(): IsActiveAbilitySlot(slot) == false");

            if (Properties.HasProperty(PropertyEnum.IsInCombat))
            {
                // Only mapped powers are allowed to be equipp;ed in combat
                if (HasMappedPower(abilityProtoRef) || GetMappedPowerFromOriginalPower(abilityProtoRef) != PrototypeId.Invalid)
                    return AbilitySlotOpValidateResult.Valid;

                return AbilitySlotOpValidateResult.AvatarIsInCombat;
            }

            Prototype abilityProto = abilityProtoRef.As<Prototype>();
            PowerPrototype powerProto = abilityProto as PowerPrototype;
            ItemPrototype itemProto = abilityProto as ItemPrototype;

            if (powerProto == null && itemProto?.AbilitySettings == null)
                return Logger.WarnReturn(AbilitySlotOpValidateResult.GenericError, "IsAbilityEquippableInSlot(): powerProto == null && itemProto?.AbilitySettings == null");

            if (powerProto != null)
            {
                // Mapped powers have their own validation
                if (HasMappedPower(abilityProtoRef))
                    return AbilitySlotOpValidateResult.Valid;

                if (skipEquipValidation == false)
                {
                    AbilitySlotOpValidateResult isPowerEquippableResult = IsPowerEquippable(abilityProtoRef);
                    if (isPowerEquippableResult != AbilitySlotOpValidateResult.Valid)
                        return isPowerEquippableResult;
                }
            }

            if (itemProto != null)
            {
                if (itemProto.AbilitySettings.OnlySlottableWhileEquipped && FindAbilityItem(itemProto) == InvalidId)
                    return AbilitySlotOpValidateResult.ItemNotEquipped;
            }

            return CheckAbilitySlotRestrictions(abilityProtoRef, slot);
        }

        private AbilitySlotOpValidateResult IsPowerEquippable(PrototypeId powerProtoRef)
        {
            AbilitySlotOpValidateResult staticResult = IsPowerEquippable(PrototypeDataRef, powerProtoRef);
            if (staticResult != AbilitySlotOpValidateResult.Valid)
                return staticResult;

            AvatarPrototype avatarProto = AvatarPrototype;
            if (avatarProto == null) return Logger.WarnReturn(AbilitySlotOpValidateResult.GenericError, "IsPowerEquippable(): avatarProto == null");

            PowerPrototype powerProto = powerProtoRef.As<PowerPrototype>();
            if (powerProto == null) return Logger.WarnReturn(AbilitySlotOpValidateResult.GenericError, "IsPowerEquippable(): powerProto == null");

            if (powerProto.PowerCategory == PowerCategoryType.NormalPower)
            {
                int powerRank = GetPowerRank(powerProtoRef);
                if (powerRank <= 0)
                    return AbilitySlotOpValidateResult.PowerNotUnlocked;
            }

            return AbilitySlotOpValidateResult.Valid;
        }

        private static AbilitySlotOpValidateResult IsPowerEquippable(PrototypeId avatarProtoRef, PrototypeId powerProtoRef)
        {
            PowerPrototype powerProto = powerProtoRef.As<PowerPrototype>();
            if (powerProto == null) return Logger.WarnReturn(AbilitySlotOpValidateResult.GenericError, "IsPowerEquippable(): powerProto == null");

            if (powerProto.UsableByAll)
                return AbilitySlotOpValidateResult.Valid;

            // Check avatar-specific restrictions
            AvatarPrototype avatarProto = avatarProtoRef.As<AvatarPrototype>();
            if (avatarProto == null) return Logger.WarnReturn(AbilitySlotOpValidateResult.GenericError, "IsPowerEquippable(): avatarProto == null");

            if (avatarProto.HasPowerProgressionTables == false || avatarProto.HasPowerInPowerProgression(powerProtoRef) == false)
                return AbilitySlotOpValidateResult.PowerNotUsableByAvatar;

            return AbilitySlotOpValidateResult.Valid;
        }

        private AbilitySlotOpValidateResult ValidateAbilitySwap(AbilitySlot slotA, AbilitySlot slotB)
        {
            // This is a one way check, in this case slotA is the source and slotB is the destination
            if (slotA == slotB)
                return AbilitySlotOpValidateResult.SwapSameSlot;

            if (IsActiveAbilitySlot(slotA) == false || IsActiveAbilitySlot(slotB) == false)
                return Logger.WarnReturn(AbilitySlotOpValidateResult.PowerSlotMismatch, "ValidateAbilitySwap(): IsActiveAbilitySlot(slotA) == false || IsActiveAbilitySlot(slotB) == false");

            AbilityKeyMapping keyMapping = _currentAbilityKeyMapping;
            if (keyMapping == null) return Logger.WarnReturn(AbilitySlotOpValidateResult.GenericError, "ValidateAbilitySwap(): keyMapping == null");

            PrototypeId abilityA = keyMapping.GetAbilityInAbilitySlot(slotA);
            if (abilityA != PrototypeId.Invalid && IsAbilityEquippableInSlot(abilityA, slotB, true) != AbilitySlotOpValidateResult.Valid)
                return AbilitySlotOpValidateResult.PowerSlotMismatch;

            return AbilitySlotOpValidateResult.Valid;
        }

        /// <summary>
        /// Checks if an <see cref="AbilitySlot"/> is valid.
        /// </summary>
        public static bool IsActiveAbilitySlot(AbilitySlot slot)
        {
            return slot > AbilitySlot.Invalid && slot < AbilitySlot.NumSlotsTotal;
        }

        /// <summary>
        /// Checks if an <see cref="AbilitySlot"/> is an action key slot (non-mouse bindable slot).
        /// </summary>
        public static bool IsActionKeyAbilitySlot(AbilitySlot slot)
        {
            return slot >= AbilitySlot.ActionKey0 && slot <= AbilitySlot.ActionKey5;
        }

        /// <summary>
        /// Checks if an <see cref="AbilitySlot"/> is a dedicated ability slot (ultimate, travel, etc.).
        /// </summary>
        public static bool IsDedicatedAbilitySlot(AbilitySlot slot)
        {
            return slot > AbilitySlot.NumActions && slot < AbilitySlot.NumSlotsTotal;
        }

        public static AbilitySlotOpValidateResult CheckAbilitySlotRestrictions(PrototypeId abilityProtoRef, AbilitySlot slot)
        {
            if (IsActiveAbilitySlot(slot) == false) return Logger.WarnReturn(AbilitySlotOpValidateResult.GenericError, "CheckAbilitySlotRestrictions(): IsActiveAbilitySlot(slot) == false");

            Prototype abilityProto = abilityProtoRef.As<Prototype>();
            PowerPrototype powerProto = abilityProto as PowerPrototype;
            ItemPrototype itemProto = abilityProto as ItemPrototype;

            if (powerProto == null && itemProto?.AbilitySettings == null)
                return Logger.WarnReturn(AbilitySlotOpValidateResult.GenericError, "CheckAbilitySlotRestrictions(): powerProto == null && itemProto?.AbilitySettings == null");

            if (powerProto != null)
            {
                if (powerProto.Activation != PowerActivationType.Instant &&
                    powerProto.Activation != PowerActivationType.InstantTargeted &&
                    powerProto.Activation != PowerActivationType.TwoStageTargeted)
                {
                    return AbilitySlotOpValidateResult.PowerNotActive;
                }
            }

            if (CanActionSlotContainPowerOrItem(abilityProtoRef, slot) == false)
                return AbilitySlotOpValidateResult.PowerSlotMismatch;

            return AbilitySlotOpValidateResult.Valid;
        }

        public static bool CanActionSlotContainPowerOrItem(PrototypeId abilityProtoRef, AbilitySlot slot)
        {
            if (abilityProtoRef == PrototypeId.Invalid) return Logger.WarnReturn(false, "CanActionSlotContainPowerOrItem(): abilityProtoRef == PrototypeId.Invalid");
            if (IsActiveAbilitySlot(slot) == false) return Logger.WarnReturn(false, "CanActionSlotContainPowerOrItem(): IsActiveAbilitySlot(slot) == false");

            // Dedicated slots (medkit, ultimate, etc.) cannot hold arbitrary abilities
            if (IsDedicatedAbilitySlot(slot))
                return false;

            if (ValidAbilitySlotItemOrPower(abilityProtoRef) == false)
                return false;

            AbilitySlotRestrictionPrototype restrictionProto = GetAbilitySlotRestrictionPrototype(abilityProtoRef);

            if (restrictionProto == null)
                return true;

            if (restrictionProto.LeftMouseSlotOK && slot == AbilitySlot.PrimaryAction)
                return true;

            if (restrictionProto.RightMouseSlotOK && slot == AbilitySlot.SecondaryAction)
                return true;

            if (restrictionProto.ActionKeySlotOK && IsActionKeyAbilitySlot(slot))
                return true;

            return false;
        }

        public static bool ValidAbilitySlotItemOrPower(PrototypeId abilityProtoRef)
        {
            Prototype abilityProto = abilityProtoRef.As<Prototype>();
            PowerPrototype powerProto = abilityProto as PowerPrototype;
            ItemPrototype itemProto = abilityProto as ItemPrototype;

            return powerProto != null || itemProto?.AbilitySettings != null;
        }

        public static AbilitySlotRestrictionPrototype GetAbilitySlotRestrictionPrototype(PrototypeId abilityProtoRef)
        {
            if (abilityProtoRef == PrototypeId.Invalid)
                return null;

            Prototype abilityProto = abilityProtoRef.As<Prototype>();

            if (abilityProto is PowerPrototype powerProto)
                return powerProto.SlotRestriction;

            if (abilityProto is ItemPrototype itemProto)
                return itemProto.AbilitySettings.AbilitySlotRestriction;

            return null;
        }

        #endregion

        #region Resources

        public bool CanGainOrRegenEndurance(ManaType manaType)
        {
            if (Properties[PropertyEnum.ForceEnduranceRegen, manaType])
                return true;

            return Properties[PropertyEnum.DisableEnduranceGain, manaType] == false &&
                   Properties[PropertyEnum.DisableEnduranceRegen, manaType] == false;
        }

        public bool ResetResources(bool avatarSwap)
        {
            // Primary resources
            foreach (PrimaryResourceManaBehaviorPrototype primaryManaBehaviorProto in GetPrimaryResourceManaBehaviors())
            {
                ManaType manaType = primaryManaBehaviorProto.ManaType;
                float endurance = primaryManaBehaviorProto.StartsEmpty ? 0f : Properties[PropertyEnum.EnduranceMax, manaType];
                Properties[PropertyEnum.Endurance, manaType] = endurance;
            }

            // Secondary resources
            SecondaryResourceManaBehaviorPrototype secondaryResourceManaBehaviorProto = GetSecondaryResourceManaBehavior();
            if (secondaryResourceManaBehaviorProto == null)
                return true;
            
            if (avatarSwap == false || secondaryResourceManaBehaviorProto.ResetOnAvatarSwap)
            {
                float secondaryResource = secondaryResourceManaBehaviorProto.StartsEmpty ? 0f : Properties[PropertyEnum.SecondaryResourceMax];
                Properties[PropertyEnum.SecondaryResource] = secondaryResource;
            }

            return true;
        }

        private bool InitializePrimaryManaBehaviors()
        {
            foreach (PrimaryResourceManaBehaviorPrototype primaryManaBehaviorProto in GetPrimaryResourceManaBehaviors())
            {
                ManaType manaType = primaryManaBehaviorProto.ManaType;

                // Set base value
                Curve manaCurve = GameDatabase.GetCurve(primaryManaBehaviorProto.BaseEndurancePerLevel);
                if (manaCurve == null)
                {
                    Logger.Warn("InitializePrimaryResources(): manaCurve == null");
                    continue;
                }

                Properties[PropertyEnum.EnduranceBase, manaType] = manaCurve.GetAt(CharacterLevel);

                // Restore to full if needed
                if (primaryManaBehaviorProto.StartsEmpty == false)
                    Properties[PropertyEnum.Endurance, manaType] = Properties[PropertyEnum.EnduranceMax, manaType];

                // Start regen
                Properties[PropertyEnum.DisableEnduranceRegen, manaType] = primaryManaBehaviorProto.StartsWithRegenEnabled == false;

                // Do common mana init
                AssignManaBehaviorPowers(primaryManaBehaviorProto);
            }

            return true;
        }

        private bool InitializeSecondaryManaBehaviors()
        {
            // Secondary resource base is already present in the prototype's property collection as a curve property
            SecondaryResourceManaBehaviorPrototype secondaryManaBehaviorProto = GetSecondaryResourceManaBehavior();
            if (secondaryManaBehaviorProto == null)
                return false;

            AssignManaBehaviorPowers(secondaryManaBehaviorProto);
            return true;
        }

        private bool AssignManaBehaviorPowers(ManaBehaviorPrototype manaBehaviorProto)
        {
            if (manaBehaviorProto.Powers.IsNullOrEmpty())
                return true;

            PowerIndexProperties indexProps = new(0, CharacterLevel, CombatLevel);

            foreach (PrototypeId powerProtoRef in manaBehaviorProto.Powers)
            {
                if (GetPower(powerProtoRef) == null)
                {
                    if (AssignPower(powerProtoRef, indexProps) == null)
                        Logger.Warn($"AssignManaBehaviorPowers(): Failed to assign mana behavior power {powerProtoRef.GetName()} to [{this}]");
                }
            }

            return true;
        }

        private void UnassignManaBehaviorPowers(ManaBehaviorPrototype manaBehaviorProto)
        {
            if (manaBehaviorProto.Powers.IsNullOrEmpty())
                return;

            foreach (PrototypeId powerProtoRef in manaBehaviorProto.Powers)
            {
                if (GetPower(powerProtoRef) != null)
                {
                    if (UnassignPower(powerProtoRef) == false)
                        Logger.Warn($"UnassignManaBehaviorPowers(): Failed to unassign mana behavior power {powerProtoRef.GetName()} from [{this}]");
                }
            }
        }

        public PrimaryResourceManaBehaviorPrototype[] GetPrimaryResourceManaBehaviors()
        {
            PrimaryResourceManaBehaviorPrototype[] behaviors = AvatarPrototype?.PrimaryResourceBehaviorsCache;

            // Check if there are any primary resource behaviors (there should be!)
            if (behaviors.IsNullOrEmpty())
                return Logger.WarnReturn(Array.Empty<PrimaryResourceManaBehaviorPrototype>(), $"GetPrimaryResourceManaBehaviors(): behaviors.IsNullOrEmpty()");

            return behaviors;
        }

        private PrimaryResourceManaBehaviorPrototype GetPrimaryResourceManaBehavior(ManaType manaType)
        {
            PrimaryResourceManaBehaviorPrototype[] behaviors = AvatarPrototype?.PrimaryResourceBehaviorsCache;
            if (behaviors.IsNullOrEmpty())
                return Logger.WarnReturn<PrimaryResourceManaBehaviorPrototype>(null, $"GetPrimaryResourceManaBehaviors(): behaviors.IsNullOrEmpty()");

            foreach (PrimaryResourceManaBehaviorPrototype primaryManaBehaviorProto in behaviors)
            {
                if (primaryManaBehaviorProto.ManaType == manaType)
                    return primaryManaBehaviorProto;
            }

            return null;
        }

        private SecondaryResourceManaBehaviorPrototype GetSecondaryResourceManaBehavior()
        {
            PrototypeId secondaryResourceOverrideProtoRef = Properties[PropertyEnum.SecondaryResourceOverride];
            if (secondaryResourceOverrideProtoRef != PrototypeId.Invalid)
                return secondaryResourceOverrideProtoRef.As<SecondaryResourceManaBehaviorPrototype>();

            return AvatarPrototype?.SecondaryResourceBehaviorCache;
        }

        private float GetEnduranceMax(ManaType manaType)
        {
            float enduranceMax = Properties[PropertyEnum.EnduranceBase, manaType];
            enduranceMax *= 1f + Properties[PropertyEnum.EndurancePctBonus, manaType];
            enduranceMax += Properties[PropertyEnum.EnduranceAddBonus, manaType];
            enduranceMax += Properties[PropertyEnum.EnduranceAddBonus, ManaType.TypeAll];
            return enduranceMax;
        }

        private bool EnableEnduranceRegen(ManaType manaType)
        {
            // NOTE: Validation in GetPrimaryResourceManaBehavior() will ensure that we won't get an invalid mana type index here
            PrimaryResourceManaBehaviorPrototype primaryManaBehaviorProto = GetPrimaryResourceManaBehavior(manaType);
            if (primaryManaBehaviorProto == null) return Logger.WarnReturn(false, "EnableEnduranceRegen(): primaryManaBehaviorProto == null");

            // Remove the flag that prevents endurance regen
            Properties.RemoveProperty(new(PropertyEnum.DisableEnduranceRegen, manaType));

            // Initialize or reset the update event pointer for this mana type
            int index = (int)manaType;

            if (_updateEnduranceEvents[index] == null)
                _updateEnduranceEvents[index] = new();
            else
                Game.GameEventScheduler?.CancelEvent(_updateEnduranceEvents[index]);

            // Schedule the next update
            TimeSpan regenUpdateTime = TimeSpan.FromMilliseconds(primaryManaBehaviorProto.RegenUpdateTimeMS);
            ScheduleEntityEvent(_updateEnduranceEvents[index], regenUpdateTime, manaType);

            return true;
        }

        private void CancelEnduranceEvents()
        {
            EventScheduler scheduler = Game.GameEventScheduler;
            
            foreach (var enableEvent in _enableEnduranceRegenEvents)
            {
                if (enableEvent != null)
                    scheduler.CancelEvent(enableEvent);
            }

            foreach (var updateEvent in _updateEnduranceEvents)
            {
                if (updateEvent != null)
                    scheduler.CancelEvent(updateEvent);
            }
        }

        private bool UpdateEndurance(ManaType manaType)
        {
            // NOTE: Validation in GetPrimaryResourceManaBehavior() will ensure that we won't get an invalid mana type index here
            PrimaryResourceManaBehaviorPrototype primaryManaBehaviorProto = GetPrimaryResourceManaBehavior(manaType);
            if (primaryManaBehaviorProto == null) return Logger.WarnReturn(false, "UpdateEndurance(): primaryManaBehaviorProto == null");

            // Run the regen eval if regen is enabled
            EvalPrototype evalProto = primaryManaBehaviorProto.EvalOnEnduranceUpdate;
            if (CanGainOrRegenEndurance(manaType) && evalProto != null)
            {
                using EvalContextData evalContext = ObjectPoolManager.Instance.Get<EvalContextData>();
                evalContext.SetVar_PropertyCollectionPtr(EvalContext.Default, Properties);
                evalContext.SetVar_PropertyCollectionPtr(EvalContext.Entity, Properties);

                if (Eval.RunBool(evalProto, evalContext) == false)
                    Logger.Warn($"UpdateEndurance(): The following EvalOnEnduranceUpdate failed:\nEval: [{evalProto.ExpressionString()}]");
            }

            // Initialize or reset the update event pointer for this mana type
            int index = (int)manaType;

            if (_updateEnduranceEvents[index] == null)
                _updateEnduranceEvents[index] = new();
            else
                Game.GameEventScheduler?.CancelEvent(_updateEnduranceEvents[index]);

            // Schedule the next update
            TimeSpan regenUpdateTime = TimeSpan.FromMilliseconds(primaryManaBehaviorProto.RegenUpdateTimeMS);
            ScheduleEntityEvent(_updateEnduranceEvents[index], regenUpdateTime, manaType);

            return true;
        }

        #endregion

        #region Conditions

        /// <summary>
        /// Pauses or unpauses boost <see cref="Condition"/> instances applied to this <see cref="Avatar"/>.
        /// </summary>
        public void UpdateBoostConditionPauseState(bool pause)
        {
            if (pause)
            {
                foreach (Condition condition in ConditionCollection)
                {
                    if (condition.IsBoost() == false)
                        continue;

                    if (condition.IsPaused)
                        continue;

                    ConditionCollection.PauseCondition(condition, true);
                }
            }
            else
            {
                foreach (Condition condition in ConditionCollection)
                {
                    if (condition.IsBoost() == false)
                        continue;

                    if (condition.IsPaused == false)
                        continue;

                    ConditionCollection.UnpauseCondition(condition, true);
                }
            }
        }

        #endregion

        #region Leveling

        public override void InitializeLevel(int newLevel)
        {
            base.InitializeLevel(newLevel);
            CombatLevel = newLevel;
        }

        public override long AwardXP(long amount, long minAmount, bool showXPAwardedText)
        {
            Player player = GetOwnerOfType<Player>();
            if (player == null) return Logger.WarnReturn(0L, "AwardXP(): player == null");

            // No more XP for capped starters
            if (player.HasAvatarAsCappedStarter(this))
                return 0;

            // The base method applies the cosmic prestige xp penalty, we use the original amount to calculate AA/legendary/team-up xp
            long awardedAmount = base.AwardXP(amount, minAmount, showXPAwardedText);

            // Award alternate advancement XP (omega or infinity)
            if (Game.InfinitySystemEnabled)
            {
                float infinityLiveTuningMult = 1f;
                if (LiveTuningManager.GetLiveGlobalTuningVar(GlobalTuningVar.eGTV_RespectLevelForInfinityXP) == 0f || player.CanUseLiveTuneBonuses())
                    infinityLiveTuningMult = Math.Max(LiveTuningManager.GetLiveGlobalTuningVar(GlobalTuningVar.eGTV_InfinityXPPct), 0f);

                player.AwardInfinityXP((long)(amount * infinityLiveTuningMult), true);
            }
            else
            {
                float omegaLiveTuningMult = 1f;
                if (LiveTuningManager.GetLiveGlobalTuningVar(GlobalTuningVar.eGTV_RespectLevelForOmegaXP) == 0f || player.CanUseLiveTuneBonuses())
                    omegaLiveTuningMult = Math.Max(LiveTuningManager.GetLiveGlobalTuningVar(GlobalTuningVar.eGTV_OmegaXPPct), 0f);

                player.AwardOmegaXP((long)(amount * omegaLiveTuningMult), true);
            }

            // Award XP to the equipped legendary item if there is one
            Inventory legendaryInventory = GetInventory(InventoryConvenienceLabel.AvatarLegendary);
            if (legendaryInventory != null)
            {
                ulong legendaryItemId = legendaryInventory.GetEntityInSlot(0);
                if (legendaryItemId != InvalidId)
                {
                    Item legendaryItem = Game.EntityManager.GetEntity<Item>(legendaryItemId);
                    if (legendaryItem != null)
                        legendaryItem.AwardAffixXP(amount);
                    else
                        Logger.Warn("AwardXP(): legendaryItem == null");
                }
            }

            // Award XP to the current team-up as well if there is one
            CurrentTeamUpAgent?.AwardXP(amount, 0, showXPAwardedText);

            return awardedAmount;
        }

        public static int GetAvatarLevelCap()
        {
            AdvancementGlobalsPrototype advancementProto = GameDatabase.AdvancementGlobalsPrototype;
            return advancementProto != null ? advancementProto.GetAvatarLevelCap() : 0;
        }

        public static int GetStarterAvatarLevelCap()
        {
            AdvancementGlobalsPrototype advancementProto = GameDatabase.AdvancementGlobalsPrototype;
            return advancementProto != null ? advancementProto.StarterAvatarLevelCap : 0;
        }

        public override long GetLevelUpXPRequirement(int level)
        {
            AdvancementGlobalsPrototype advancementProto = GameDatabase.AdvancementGlobalsPrototype;
            if (advancementProto == null) return Logger.WarnReturn(0, "GetLevelUpXPRequirement(): advancementProto == null");

            return advancementProto.GetAvatarLevelUpXPRequirement(level);
        }

        public override float GetPrestigeXPFactor()
        {
            int prestigeLevel = PrestigeLevel;
            if (prestigeLevel == 0)
                return 1f;

            AdvancementGlobalsPrototype advancementProto = GameDatabase.AdvancementGlobalsPrototype;

            Curve pctXPFromPrestigeLevelCurve = advancementProto.PctXPFromPrestigeLevelCurve.AsCurve();
            if (pctXPFromPrestigeLevelCurve == null) return Logger.WarnReturn(1f, "GetPrestigeXPFactor(): pctXPFromPrestigeLevelCurve == null");

            if (prestigeLevel == advancementProto.MaxPrestigeLevel)
            {
                float liveTuningXPPct = LiveTuningManager.GetLiveGlobalTuningVar(GlobalTuningVar.eGTV_CosmicPrestigeXPPct);
                if (liveTuningXPPct != 1f)
                    return liveTuningXPPct;
            }

            return pctXPFromPrestigeLevelCurve.GetAt(prestigeLevel);
        }

        public override int TryLevelUp(Player owner, bool isInitializing = false)
        {
            int levelDelta = base.TryLevelUp(owner, isInitializing);

            if (isInitializing)
            {
                CombatLevel = CharacterLevel;
                owner.OnAvatarCharacterLevelChanged(this);
            }
            else if (levelDelta != 0)
            {
                CombatLevel = Math.Clamp(CombatLevel + levelDelta, 1, GetAvatarLevelCap());

                owner.ScheduleCommunityBroadcast();
            }

            return levelDelta;
        }

        public long ApplyXPModifiers(long xp, bool applyKillBonus, TuningTable tuningTable = null)
        {
            if (IsInWorld == false)
                return 0;

            // TODO: Prestige multiplier
            // TODO: Party bonus

            // Flat per kill bonus (optionally capped by a percentage)
            if (applyKillBonus)
            {
                long killBonus = Properties[PropertyEnum.ExperienceBonusPerKill];

                long killBonusMax = (long)(xp * (float)Properties[PropertyEnum.ExperienceBonusPerKillMaxPct]);
                if (killBonusMax > 0)
                    killBonus = Math.Min(killBonus, killBonusMax);

                xp += killBonus;
            }

            // Calculate the multiplier
            float xpMult = GetAvatarXPMultiplier();

            // Region bonus
            Region region = Region;
            if (region != null)
                xpMult *= 1f + region.Properties[PropertyEnum.ExperienceBonusPct];

            // Tuning table modifiers
            if (tuningTable != null)
            {
                TuningPrototype tuningProto = tuningTable.Prototype;
                if (tuningProto == null) return Logger.WarnReturn(0L, "ApplyXPModifiers(): tuningProto == null");

                // Apply difficulty index modifier
                Curve difficultyIndexCurve = tuningProto.PlayerXPByDifficultyIndexCurve.AsCurve();
                if (difficultyIndexCurve == null) return Logger.WarnReturn(0L, "ApplyXPModifiers(): difficultyIndexCurve == null");
                xpMult *= difficultyIndexCurve.GetAt(tuningTable.DifficultyIndex);

                // Apply unconditional tuning table multiplier
                xpMult *= tuningProto.PctXPMultiplier;
            }

            // Live tuning
            xpMult *= GetLiveTuningXPMultiplier();

            return (long)(xp * xpMult);
        }

        protected override bool OnLevelUp(int oldLevel, int newLevel, bool restoreHealthAndEndurance = true)
        {
            AvatarPrototype avatarProto = AvatarPrototype;
            if (avatarProto == null) return Logger.WarnReturn(false, "OnLevelUp(): avatarProto == null");

            // Check stat changes (this code also runs to initialize stats in ApplyInitialReplicationState())
            bool statsChanged = false;
            if (avatarProto.StatProgressionTable.HasValue())
            {
                foreach (PrototypeId statProgressionEntryProtoRef in avatarProto.StatProgressionTable)
                {
                    StatProgressionEntryPrototype statProgressionEntryProto = statProgressionEntryProtoRef.As<StatProgressionEntryPrototype>();
                    if (statProgressionEntryProto == null)
                    {
                        Logger.Warn("OnLevelUp(): statProgressionEntryProto == null");
                        continue;
                    }

                    if (newLevel < statProgressionEntryProto.Level)
                        continue;

                    statsChanged |= statProgressionEntryProto.TryUpdateStats(Properties);
                }
            }

            // Stat refreshes are scheduled on stat changes, but even if our stats didn't change,
            // we still need to refresh here, because some stats use avatar level in their formulas.
            if (statsChanged == false)
                ScheduleStatsPowerRefresh();

            if (IsInWorld)
                UpdateAvatarSynergyCondition();

            // Notify clients
            SendLevelUpMessage();

            // Unlock new powers
            if (IsInWorld)
            {
                UpdateTalentPowers();
                UpdatePowerProgressionPowers(false);
                UpdateTravelPower();
            }

            // Remove items that are no longer equippable (e.g. if we are leveling down via prestige)
            CheckEquipmentRestrictions();

            // Restore health if needed
            if (restoreHealthAndEndurance && IsDead == false)
                Properties[PropertyEnum.Health] = Properties[PropertyEnum.HealthMax];

            // Update endurance
            foreach (PrimaryResourceManaBehaviorPrototype primaryManaBehaviorProto in GetPrimaryResourceManaBehaviors())
            {
                ManaType manaType = primaryManaBehaviorProto.ManaType;

                // Update the base value
                Curve manaCurve = GameDatabase.GetCurve(primaryManaBehaviorProto.BaseEndurancePerLevel);
                if (manaCurve == null)
                {
                    Logger.Warn("OnLevelUp(): manaCurve == null");
                    continue;
                }

                Properties[PropertyEnum.EnduranceBase, manaType] = manaCurve.GetAt(newLevel);

                // Restore to max if needed
                if (restoreHealthAndEndurance && primaryManaBehaviorProto.RestoreToMaxOnLevelUp && IsDead == false)
                    Properties[PropertyEnum.Endurance, manaType] = Properties[PropertyEnum.EnduranceMax, manaType];
            }

            if (IsInWorld)
                AutoSlotPowers();

            var player = GetOwnerOfType<Player>();
            if (player == null) return false;

            player.ScheduleCommunityBroadcast();
            Region?.AvatarLeveledUpEvent.Invoke(new(player, PrototypeDataRef, newLevel));

            return true;
        }

        protected override void SetCharacterLevel(int characterLevel)
        {
            int oldLevel = CharacterLevel;

            base.SetCharacterLevel(characterLevel);

            if (characterLevel != oldLevel)
                UpdateAvatarSynergyUnlocks(oldLevel, characterLevel);

            Player player = GetOwnerOfType<Player>();
            if (player == null) return;

            player.OnAvatarCharacterLevelChanged(this);
            player.OnScoringEvent(new(ScoringEventType.AvatarLevel, characterLevel));

            if (IsAtLevelCap)
            {
                int count = ScoringEvents.GetPlayerAvatarsAtLevelCap(player);
                player.OnScoringEvent(new(ScoringEventType.AvatarsAtLevelCap, count));

                if (IsAtMaxPrestigeLevel())
                {
                    count = ScoringEvents.GetPlayerAvatarsAtPrestigeLevelCap(player);
                    player.OnScoringEvent(new(ScoringEventType.AvatarsAtPrestigeLevelCap, count));
                }
            }
        }

        protected override void SetCombatLevel(int combatLevel)
        {
            base.SetCombatLevel(combatLevel);

            Agent teamUpAgent = CurrentTeamUpAgent;
            if (teamUpAgent != null)
                teamUpAgent.CombatLevel = combatLevel;

            Agent cotrolledAgent = ControlledAgent;
            if (cotrolledAgent != null)
                cotrolledAgent.CombatLevel = combatLevel;
        }

        #endregion

        #region Interaction

        public override bool UseInteractableObject(ulong entityId, PrototypeId missionRef)
        {
            Player player = GetOwnerOfType<Player>();
            if (player == null) return Logger.WarnReturn(false, "UseInteractableObject(): player == null");

            var region = Region;
            if (region == null)
            {
                // We need to send NetMessageMissionInteractRelease here, or the client UI will get locked
                player.MissionInteractRelease(this, missionRef);
                return false;
            }

            if (entityId == InvalidId)
            {
                region?.NotificationInteractEvent.Invoke(new(player, missionRef));
                return true;
            }

            var interactableObject = Game.EntityManager.GetEntity<WorldEntity>(entityId);
            if (interactableObject == null || CanInteract(player, interactableObject) == false)
            {
                player.MissionInteractRelease(this, missionRef);
                return false;
            }

            //Logger.Trace($"UseInteractableObject(): {this} => {interactableObject}");

            var objectProto = interactableObject.WorldEntityPrototype;
            if (objectProto.PreInteractPower != PrototypeId.Invalid)
            {
                ulong targetId = player.Properties[PropertyEnum.InteractReadyForTargetId];
                player.Properties.RemoveProperty(PropertyEnum.InteractReadyForTargetId);
                if (targetId != entityId) return Logger.WarnReturn(false, "UseInteractableObject(): targetId != entityId");
            }

            if (interactableObject.IsInWorld == false && interactableObject is Item item)
                item.InteractWithAvatar(this);

            region.PlayerInteractEvent.Invoke(new(player, interactableObject, missionRef));

            if (interactableObject.Properties[PropertyEnum.EntSelActHasInteractOption])
                interactableObject.TriggerEntityActionEvent(EntitySelectorActionEventType.OnPlayerInteract);

            player.OnScoringEvent(new(ScoringEventType.EntityInteract, interactableObject.Prototype));

            if (interactableObject is Transition transition)
                transition.UseTransition(player);

            interactableObject.OnInteractedWith(this);

            return true;
        }

        private bool CanInteract(Player player, WorldEntity interactableObject)
        {
            if (IsAliveInWorld == false) return false;

            if (interactableObject.IsInWorld)
            {
                if (InInteractRange(interactableObject, InteractionMethod.Use) == false) return false;
            }
            else
            {
                if (player.Owns(interactableObject.Id) == false) return false;
            }

            InteractData data = null;
            var iteractionStatus = InteractionManager.CallGetInteractionStatus(new EntityDesc(interactableObject), this, 
                InteractionOptimizationFlags.None, InteractionFlags.None, ref data);
            return iteractionStatus != InteractionMethod.None;
        }

        public override bool InInteractRange(WorldEntity interactee, InteractionMethod interaction, bool interactFallbackRange = false)
        {
            if (IsUsingGamepadInput)
            {
                if (IsSingleInteraction(interaction) == false && interaction.HasFlag(InteractionMethod.Throw)) return false;
                if (IsInWorld == false && interactee.IsInWorld == false) return false;
                return InGamepadInteractRange(interactee);
            }
            return base.InInteractRange(interactee, interaction, interactFallbackRange);
        }

        public bool InGamepadInteractRange(WorldEntity interactee)
        {
            var gamepadGlobals = GameDatabase.GamepadGlobalsPrototype;
            if (gamepadGlobals == null || RegionLocation.Region == null) return false;

            Vector3 direction = Forward;
            Vector3 interacteePosition = interactee.RegionLocation.Position;
            Vector3 avatarPosition = RegionLocation.Position;
            Vector3 velocity = Vector3.Normalize2D(interacteePosition - avatarPosition);

            float minAngle = Math.Abs(MathHelper.ToDegrees(Vector3.Angle2D(direction, velocity)));
            float distance = Vector3.Distance2D(interacteePosition, avatarPosition);

            if (distance < Bounds.Radius + gamepadGlobals.GamepadInteractBoundsIncrease)
                return true;

            if (minAngle < gamepadGlobals.GamepadInteractionHalfAngle)
            {
                Bounds capsuleBound = new();
                capsuleBound.InitializeCapsule(0.0f, 500, BoundsCollisionType.Overlapping, BoundsFlags.None);
                capsuleBound.Center = avatarPosition + (direction * gamepadGlobals.GamepadInteractionOffset);

                velocity *= gamepadGlobals.GamepadInteractRange + Bounds.Radius;
                float timeOfIntersection = 1.0f;
                Vector3? resultNormal = null;
                return capsuleBound.Sweep(interactee.Bounds, Vector3.Zero, velocity, ref timeOfIntersection, ref resultNormal);
            }

            return false;
        }

        #endregion

        #region Inventories

        public InventoryResult GetEquipmentInventoryAvailableStatus(PrototypeId invProtoRef)
        {
            AvatarPrototype avatarProto = AvatarPrototype;
            if (avatarProto == null) return Logger.WarnReturn(InventoryResult.UnknownFailure, "GetEquipmentInventoryAvailableStatus(): avatarProto == null");

            foreach (AvatarEquipInventoryAssignmentPrototype equipInvEntryProto in avatarProto.EquipmentInventories)
            {
                if (equipInvEntryProto == null)
                {
                    Logger.Warn("GetEquipmentInventoryAvailableStatus(): equipInvEntryProto == null");
                    continue;
                }

                if (equipInvEntryProto.Inventory == invProtoRef)
                {
                    if (CharacterLevel < equipInvEntryProto.UnlocksAtCharacterLevel)
                        return InventoryResult.InvalidEquipmentInventoryNotUnlocked;
                    else
                        return InventoryResult.Success;
                }
            }

            return InventoryResult.UnknownFailure;
        }

        public override void OnOtherEntityAddedToMyInventory(Entity entity, InventoryLocation invLoc, bool unpackedArchivedEntity)
        {
            base.OnOtherEntityAddedToMyInventory(entity, invLoc, unpackedArchivedEntity);

            if (entity is not Item item)
                return;

            InventoryCategory category = invLoc.InventoryCategory;
            InventoryConvenienceLabel convenienceLabel = invLoc.InventoryConvenienceLabel;

            // Costume can be changed for library avatars
            if (convenienceLabel == InventoryConvenienceLabel.Costume)
                ChangeCostume(entity.PrototypeDataRef);

            if (IsInWorld == false)
                return;

            // Do things that require the avatar to be in play

            if (invLoc.InventoryPrototype?.IsEquipmentInventory != true)
                return;

            // Assign powers granted by equipped items
            if (item.GetPowerGranted(out PrototypeId powerProtoRef) && GetPower(powerProtoRef) == null)
            {
                int characterLevel = CharacterLevel;
                int combatLevel = CombatLevel;
                int itemLevel = item.Properties[PropertyEnum.ItemLevel];
                float itemVariation = item.Properties[PropertyEnum.ItemVariation];
                PowerIndexProperties indexProps = new(0, characterLevel, combatLevel, itemLevel, itemVariation);

                if (AssignPower(powerProtoRef, indexProps) == null)
                {
                    Logger.Warn($"OnOtherEntityAddedToMyInventory(): Failed to assign item power {powerProtoRef.GetName()} to avatar {this}");
                    return;
                }                
            }
            
            OnChangeInventory(item);
        }

        public override void OnOtherEntityRemovedFromMyInventory(Entity entity, InventoryLocation invLoc)
        {
            base.OnOtherEntityRemovedFromMyInventory(entity, invLoc);

            if (entity is not Item item)
                return;

            InventoryCategory category = invLoc.InventoryCategory;
            InventoryConvenienceLabel convenienceLabel = invLoc.InventoryConvenienceLabel;

            // Costume can be changed for library avatars
            if (convenienceLabel == InventoryConvenienceLabel.Costume)
                ChangeCostume(PrototypeId.Invalid);

            if (IsInWorld == false)
                return;

            // Do things that require the avatar to be in play

            if (invLoc.InventoryPrototype?.IsEquipmentInventory != true)
                return;

            // Unassign powers granted by equipped items
            if (item.GetPowerGranted(out PrototypeId powerProtoRef) && GetPower(powerProtoRef) != null)
                UnassignPower(powerProtoRef);

            OnChangeInventory(item);
        }

        private void OnChangeInventory(Item item)
        {
            var player = GetOwnerOfType<Player>();
            if (player == null) return;
            player.UpdateScoringEventContext();

            if (item.IsGear(AvatarPrototype))
            {
                int count = ScoringEvents.GetAvatarMinGearLevel(this);
                player.OnScoringEvent(new(ScoringEventType.MinGearLevel, Prototype, count));
            }
        }

        protected override bool InitInventories(bool populateInventories)
        {
            bool success = base.InitInventories(populateInventories);

            AvatarPrototype avatarProto = AvatarPrototype;
            foreach (AvatarEquipInventoryAssignmentPrototype equipInvAssignment in avatarProto.EquipmentInventories)
            {
                if (AddInventory(equipInvAssignment.Inventory, populateInventories ? equipInvAssignment.LootTable : PrototypeId.Invalid) == false)
                {
                    success = false;
                    Logger.Warn($"InitInventories(): Failed to add inventory {GameDatabase.GetPrototypeName(equipInvAssignment.Inventory)} to {this}");
                }
            }

            return success;
        }

        #endregion

        #region Costumes

        public override AssetId GetEntityWorldAsset()
        {
            AssetId result = AssetId.Invalid;

            TransformModePrototype transformModeProto = CurrentTransformMode.As<TransformModePrototype>();
            if (transformModeProto != null)
            {
                if (transformModeProto.UnrealClassOverrides.HasValue())
                {
                    AssetId currentCostumeAssetRef = GetCurrentCostumeAssetRef();

                    foreach (TransformModeUnrealOverridePrototype overrideProto in transformModeProto.UnrealClassOverrides)
                    {
                        if (overrideProto.IncomingUnrealClass == AssetId.Invalid)
                        {
                            Logger.Warn("GetEntityWorldAsset(): overrideProto.IncomingUnrealClass == AssetId.Invalid");
                            continue;
                        }

                        if (overrideProto.IncomingUnrealClass == currentCostumeAssetRef)
                        {
                            result = overrideProto.TransformedUnrealClass;
                            break;
                        }
                    }
                }

                if (result == AssetId.Invalid)
                    result = transformModeProto.UnrealClass;
            }
            else
            {
                result = GetCurrentCostumeAssetRef();
            }

            if (result == AssetId.Invalid)
                Logger.Warn($"GetEntityWorldAsset(): Unable to get a valid unreal class asset for avatar [{this}]");

            return result;
        }

        public AssetId GetCurrentCostumeAssetRef()
        {
            // HACK: Return starting costume for Entity/Items/Costumes/Costume.defaults to avoid spam when forcing pre-VU costumes
            CostumePrototype equippedCostume = EquippedCostume;
            if (equippedCostume != null && equippedCostume.DataRef != (PrototypeId)10774581141289766864)
                return equippedCostume.CostumeUnrealClass;

            return GetStartingCostumeAssetRef();
        }

        public AssetId GetStartingCostumeAssetRef()
        {
            AvatarPrototype avatarProto = AvatarPrototype;
            if (avatarProto == null) return Logger.WarnReturn(AssetId.Invalid, "GetStartingCostumeAssetRef(): avatarProto == null");
            return avatarProto.GetStartingCostumeAssetRef(Platforms.PC);
        }

        public bool ChangeCostume(PrototypeId costumeProtoRef)
        {
            CostumePrototype costumeProto = null;

            if (costumeProtoRef != PrototypeId.Invalid)
            {
                // Make sure we have a valid costume prototype
                costumeProto = GameDatabase.GetPrototype<CostumePrototype>(costumeProtoRef);
                if (costumeProto == null)
                    return Logger.WarnReturn(false, $"ChangeCostume(): {costumeProtoRef} is not a valid costume prototype ref");
            }

            Properties[PropertyEnum.CostumeCurrent] = costumeProtoRef;

            // Update avatar library
            Player owner = GetOwnerOfType<Player>();
            if (owner == null) return Logger.WarnReturn(false, "ChangeCostume(): owner == null");

            // NOTE: Avatar mode is hardcoded to 0 since hardcore and ladder avatars never got implemented
            owner.Properties[PropertyEnum.AvatarLibraryCostume, 0, PrototypeDataRef] = costumeProtoRef;

            return true;
        }

        public bool GiveStartingCostume()
        {
            AvatarPrototype avatarProto = AvatarPrototype;
            if (avatarProto == null) return Logger.WarnReturn(false, "GiveStartingCostume(): avatarProto == null");

            Player player = GetOwnerOfType<Player>();
            if (player == null) return Logger.WarnReturn(false, "GiveStartingCostume(): player == null");

            Inventory costumeInventory = GetInventory(InventoryConvenienceLabel.Costume);
            if (costumeInventory == null) return Logger.WarnReturn(false, "GiveStartingCostume(): costumeInventory == null");

            Inventory generalInventory = player.GetInventory(InventoryConvenienceLabel.General);
            if (generalInventory == null) return Logger.WarnReturn(false, "GiveStartingCostume(): generalInventory == null");

            Inventory deliveryBox = player.GetInventory(InventoryConvenienceLabel.DeliveryBox);
            if (deliveryBox == null) return Logger.WarnReturn(false, "GiveStartingCostume(): deliveryBox == null");

            Inventory errorRecovery = player.GetInventory(InventoryConvenienceLabel.ErrorRecovery);
            if (errorRecovery == null) return Logger.WarnReturn(false, "GiveStartingCostume(): errorRecovery == null");

            PrototypeId startingCostumeProtoRef = avatarProto.GetStartingCostumeForPlatform(Platforms.PC);
            if (startingCostumeProtoRef == PrototypeId.Invalid)
                return true;

            ItemSpec itemSpec = Game.LootManager.CreateItemSpec(startingCostumeProtoRef, LootContext.CashShop, player);

            using EntitySettings entitySettings = ObjectPoolManager.Instance.Get<EntitySettings>();
            entitySettings.EntityRef = itemSpec.ItemProtoRef;
            entitySettings.ItemSpec = itemSpec;

            Item costume = Game.EntityManager.CreateEntity(entitySettings) as Item;
            if (costume == null)
                return Logger.WarnReturn(false, $"GiveStartingCostume(): Failed to create starting costume for avatar [{this}]");

            InventoryResult result = costume.ChangeInventoryLocation(costumeInventory);

            if (result != InventoryResult.Success)
                result = costume.ChangeInventoryLocation(generalInventory);

            if (result != InventoryResult.Success)
                result = costume.ChangeInventoryLocation(deliveryBox);

            if (result != InventoryResult.Success)
            {
                Logger.Error($"GiveStartingCostume(): Failed to put costume [{costume}] into delivery box for avatar [{this}]");
                result = costume.ChangeInventoryLocation(errorRecovery);
            }

            if (result != InventoryResult.Success)
            {
                Logger.Error($"GiveStartingCostume(): Failed to put costume [{costume}] into error recovery for avatar [{this}]");
                costume.Destroy();
                return false;
            }

            return true;
        }

        #endregion

        #region Loot

        // NOTE: All these stacking functions are very copy-pasted, but that's client-accurate

        // Experience

        public float GetAvatarXPMultiplier()
        {
            float multiplier = 1f;

            multiplier += Properties[PropertyEnum.ExperienceBonusPct];
            multiplier += Properties[PropertyEnum.ExperienceBonusAvatarSynergy];
            multiplier += GetStackingExperienceBonusPct(Properties);

            return MathF.Max(-1f, multiplier);
        }

        public float GetLiveTuningXPMultiplier()
        {
            Player player = GetOwnerOfType<Player>();
            if (player == null) return Logger.WarnReturn(0f, "GetLiveTuningXPMultiplier(): player == null");

            RegionPrototype regionProto = Region?.Prototype;
            if (regionProto == null) return Logger.WarnReturn(0f, "GetLiveTuningXPMultiplier(): regionProto == null");

            bool canUseLiveTuneBonuses = player.CanUseLiveTuneBonuses();

            float avatarMultiplier = 1f;
            if (canUseLiveTuneBonuses || LiveTuningManager.GetLiveGlobalTuningVar(GlobalTuningVar.eGTV_RespectLevelForAvatarXP) == 0f)
                avatarMultiplier = LiveTuningManager.GetLiveAvatarTuningVar(AvatarPrototype, AvatarEntityTuningVar.eAETV_BonusXPPct);

            float regionMultiplier = 1f;
            if (canUseLiveTuneBonuses || LiveTuningManager.GetLiveGlobalTuningVar(GlobalTuningVar.eGTV_RespectLevelForRegionXP) == 0f)
                regionMultiplier = LiveTuningManager.GetLiveRegionTuningVar(regionProto, RegionTuningVar.eRT_BonusXPPct);

            return avatarMultiplier * regionMultiplier;
        }

        public static float GetStackingExperienceBonusPct(PropertyCollection properties)
        {
            float stackingExperienceBonusPct = 0f;

            foreach (var kvp in properties.IteratePropertyRange(PropertyEnum.ExperienceBonusStackCount))
            {
                Property.FromParam(kvp.Key, 0, out PrototypeId powerProtoRef);
                int stackCount = kvp.Value;
                float multiplier = GetStackingExperienceBonusMultiplier(properties, powerProtoRef);

                stackingExperienceBonusPct += GetStackingExperienceBonusPct(stackCount) * multiplier;
            }

            return stackingExperienceBonusPct;
        }

        public static float GetStackingExperienceBonusPct(int stackCount)
        {
            if (stackCount <= 0)
                return 0f;

            Curve curve = GameDatabase.GlobalsPrototype.ExperienceBonusCurve.AsCurve();
            if (curve == null) return Logger.WarnReturn(0f, "GetStackingExperienceBonusPct(): curve == null");

            return curve.GetAt(stackCount);
        }

        public static float GetStackingExperienceBonusMultiplier(PropertyCollection properties, PrototypeId powerProtoRef)
        {
            float multiplier = 1f;

            if (powerProtoRef == PrototypeId.Invalid)
                return multiplier;

            foreach (var kvp in properties.IteratePropertyRange(PropertyEnum.ExperienceBonusStackingMult, powerProtoRef))
            {
                multiplier = kvp.Value;
                break;
            }

            return multiplier;
        }

        // Rarity

        public static float GetStackingLootBonusRarityPct(PropertyCollection properties)
        {
            float stackingLootBonusRarityPct = 0f;

            foreach (var kvp in properties.IteratePropertyRange(PropertyEnum.LootBonusRarityStackCount))
            {
                Property.FromParam(kvp.Key, 0, out PrototypeId powerProtoRef);
                int stackCount = kvp.Value;
                float multiplier = GetStackingLootBonusRarityMultiplier(properties, powerProtoRef);

                stackingLootBonusRarityPct += GetStackingLootBonusRarityPct(stackCount) * multiplier;
            }

            return stackingLootBonusRarityPct;
        }

        public static float GetStackingLootBonusRarityPct(int stackCount)
        {
            if (stackCount <= 0)
                return 0f;

            Curve curve = GameDatabase.LootGlobalsPrototype.LootBonusRarityCurve.AsCurve();
            if (curve == null) return Logger.WarnReturn(0f, "GetStackingLootBonusRarityPct(): curve == null");

            return curve.GetAt(stackCount);
        }

        public static float GetStackingLootBonusRarityMultiplier(PropertyCollection properties, PrototypeId powerProtoRef)
        {
            float multiplier = 1f;

            if (powerProtoRef == PrototypeId.Invalid)
                return multiplier;

            foreach (var kvp in properties.IteratePropertyRange(PropertyEnum.LootBonusRarityStackingMult, powerProtoRef))
            {
                multiplier = kvp.Value;
                break;
            }

            return multiplier;
        }

        // Special

        public static float GetStackingLootBonusSpecialPct(PropertyCollection properties)
        {
            float stackingLootBonusSpecialPct = 0f;

            foreach (var kvp in properties.IteratePropertyRange(PropertyEnum.LootBonusSpecialStackCount))
            {
                Property.FromParam(kvp.Key, 0, out PrototypeId powerProtoRef);
                int stackCount = kvp.Value;
                float multiplier = GetStackingLootBonusSpecialMultiplier(properties, powerProtoRef);

                stackingLootBonusSpecialPct += GetStackingLootBonusSpecialPct(stackCount) * multiplier;
            }

            return stackingLootBonusSpecialPct;
        }

        public static float GetStackingLootBonusSpecialPct(int stackCount)
        {
            if (stackCount <= 0)
                return 0f;

            Curve curve = GameDatabase.LootGlobalsPrototype.LootBonusSpecialCurve.AsCurve();
            if (curve == null) return Logger.WarnReturn(0f, "GetStackingLootBonusSpecialPct(): curve == null");

            return curve.GetAt(stackCount);
        }

        public static float GetStackingLootBonusSpecialMultiplier(PropertyCollection properties, PrototypeId powerProtoRef)
        {
            float multiplier = 1f;

            if (powerProtoRef == PrototypeId.Invalid)
                return multiplier;

            foreach (var kvp in properties.IteratePropertyRange(PropertyEnum.LootBonusSpecialStackingMult, powerProtoRef))
            {
                multiplier = kvp.Value;
                break;
            }

            return multiplier;
        }

        // Flat Credits

        public static int GetFlatCreditsBonus(PropertyCollection properties)
        {
            int flatCreditsBonus = properties[PropertyEnum.LootBonusCreditsFlat];
            flatCreditsBonus += (int)GetStackingFlatCreditsBonus(properties);
            return flatCreditsBonus;
        }

        public static float GetStackingFlatCreditsBonus(PropertyCollection properties)
        {
            float stackingFlatCreditsBonus = 0f;

            foreach (var kvp in properties.IteratePropertyRange(PropertyEnum.LootBonusCreditsStackCount))
            {
                Property.FromParam(kvp.Key, 0, out PrototypeId powerProtoRef);
                int stackCount = kvp.Value;
                float multiplier = GetStackingFlatCreditsBonusMultiplier(properties, powerProtoRef);

                stackingFlatCreditsBonus += GetStackingFlatCreditsBonus(stackCount) * multiplier;
            }

            return stackingFlatCreditsBonus;
        }

        public static float GetStackingFlatCreditsBonus(int stackCount)
        {
            if (stackCount <= 0)
                return 0f;

            Curve curve = GameDatabase.LootGlobalsPrototype.LootBonusFlatCreditsCurve.AsCurve();
            if (curve == null) return Logger.WarnReturn(0f, "GetStackingFlatCreditsBonus(): curve == null");

            return curve.GetAt(stackCount);
        }

        public static float GetStackingFlatCreditsBonusMultiplier(PropertyCollection properties, PrototypeId powerProtoRef)
        {
            float multiplier = 1f;

            if (powerProtoRef == PrototypeId.Invalid)
                return multiplier;

            foreach (var kvp in properties.IteratePropertyRange(PropertyEnum.LootBonusCreditsStackingMult, powerProtoRef))
            {
                multiplier = kvp.Value;
                break;
            }

            return multiplier;
        }

        // Orb Aggro Range

        public static float GetOrbAggroRangeBonusPct(PropertyCollection properties)
        {
            float orbAggroRangePctBonus = properties[PropertyEnum.OrbAggroRangePctBonus];
            orbAggroRangePctBonus += GetStackingOrbAggroRangeBonusPct(properties);
            return MathF.Max(-1f, orbAggroRangePctBonus);
        }

        public static float GetStackingOrbAggroRangeBonusPct(PropertyCollection properties)
        {
            float stackingOrbAggroRangeBonus = 0f;

            foreach (var kvp in properties.IteratePropertyRange(PropertyEnum.OrbAggroRangeBonusStackCount))
            {
                Property.FromParam(kvp.Key, 0, out PrototypeId powerProtoRef);
                int stackCount = kvp.Value;
                float multiplier = GetStackingOrbAggroRangeBonusMultiplier(properties, powerProtoRef);

                stackingOrbAggroRangeBonus += GetStackingOrbAggroRangeBonusPct(stackCount) * multiplier;
            }

            return stackingOrbAggroRangeBonus;
        }

        public static float GetStackingOrbAggroRangeBonusPct(int stackCount)
        {
            if (stackCount <= 0)
                return 0f;

            Curve curve = GameDatabase.AIGlobalsPrototype.OrbAggroRangeBonusCurve.AsCurve();
            if (curve == null) return Logger.WarnReturn(0f, "GetStackingFlatCreditsBonus(): curve == null");

            return curve.GetAt(stackCount);
        }

        public static float GetStackingOrbAggroRangeBonusMultiplier(PropertyCollection properties, PrototypeId powerProtoRef)
        {
            float multiplier = 1f;

            if (powerProtoRef == PrototypeId.Invalid)
                return multiplier;

            foreach (var kvp in properties.IteratePropertyRange(PropertyEnum.OrbAggroRangeBonusStackingMult, powerProtoRef))
            {
                multiplier = kvp.Value;
                break;
            }

            return multiplier;
        }

        #endregion

        #region Team-Ups

        public void SelectTeamUpAgent(PrototypeId teamUpProtoRef)
        {
            if (Game.GameOptions.TeamUpSystemEnabled == false || IsInWorld == false) return;

            if (teamUpProtoRef == PrototypeId.Invalid || IsTeamUpAgentUnlocked(teamUpProtoRef) == false) return;
            var teamUpProto = GameDatabase.GetPrototype<WorldEntityPrototype>(teamUpProtoRef);
            if (teamUpProto.IsLiveTuningEnabled() == false) return;

            Agent oldTeamUp = CurrentTeamUpAgent;
            if (oldTeamUp != null)
                if (oldTeamUp.IsInWorld || oldTeamUp.PrototypeDataRef == teamUpProtoRef) return;

            Properties[PropertyEnum.AvatarTeamUpAgent] = teamUpProtoRef;
            Player player = GetOwnerOfType<Player>();
            player.Properties[PropertyEnum.AvatarLibraryTeamUp, 0, Prototype.DataRef] = teamUpProtoRef;

            if (oldTeamUp != null)
            {
                oldTeamUp.AssignTeamUpAgentPowers();
                oldTeamUp.RemoveTeamUpAffixesFromAvatar(this);
            }

            var currentTeamUp = CurrentTeamUpAgent;
            if (currentTeamUp == null) return;

            SetOwnerTeamUpAgent(currentTeamUp);
            currentTeamUp.AssignTeamUpAgentPowers();
            currentTeamUp.ApplyTeamUpAffixesToAvatar(this);
            currentTeamUp.SetTeamUpsAtMaxLevel(player);

            // event PlayerActivatedTeamUpGameEvent not used in missions
        }

        public void SummonTeamUpAgent(TimeSpan duration)
        {
            if (Game.GameOptions.TeamUpSystemEnabled == false) return;
            if (IsInWorld == false) return;

            Agent teamUpAgent = CurrentTeamUpAgent;
            if (teamUpAgent == null || teamUpAgent.IsLiveTuningEnabled == false) return;

            if (teamUpAgent.IsInWorld) 
            {
                if (teamUpAgent.IsDead == false) return;
                else DespawnTeamUpAgent();
            }

            // schedule Dissmiss event
            if (_dismissTeamUpAgentEvent.IsValid) return;

            var scheduler = Game.GameEventScheduler;
            if (scheduler == null) return;
            scheduler.CancelEvent(_dismissTeamUpAgentEvent);

            if (duration > TimeSpan.Zero && teamUpAgent.IsPermanentTeamUpStyle() == false)
                ScheduleEntityEvent(_dismissTeamUpAgentEvent, duration);

            SetTeamUpAgentDuration(true, Game.CurrentTime, duration);

            SpawnTeamUpAgent(true);

            TryActivateOnSummonPetProcs(teamUpAgent);
        }

        private void SpawnTeamUpAgent(bool newOnServer)
        {
            Agent teamUpAgent = CurrentTeamUpAgent;
            if (teamUpAgent == null) return;

            // Resurrect or restore team-up health
            if (teamUpAgent.IsDead)
                teamUpAgent.Resurrect();
            else
                teamUpAgent.Properties[PropertyEnum.Health] = teamUpAgent.Properties[PropertyEnum.HealthMax];

            teamUpAgent.RevealEquipmentToOwner();
            teamUpAgent.SetAsPersistent(this, newOnServer);
            teamUpAgent.AssignTeamUpAgentPowers();
            teamUpAgent.SetSummonedAllianceOverride(Alliance);
        }

        private bool RespawnTeamUpAgent()
        {
            if (IsInWorld == false) return false;
            var teamUp = CurrentTeamUpAgent;
            if (teamUp == null || teamUp.IsInWorld) return false;
            if (Properties[PropertyEnum.AvatarTeamUpIsSummoned] == false) return false;

            var scheduler = Game.GameEventScheduler;
            if (scheduler == null) return false;
            scheduler.CancelEvent(_dismissTeamUpAgentEvent);

            TimeSpan duration = Properties[PropertyEnum.AvatarTeamUpDuration];
            if (duration > TimeSpan.Zero && teamUp.IsPermanentTeamUpStyle() == false)
            {
                TimeSpan startTime = Properties[PropertyEnum.AvatarTeamUpStartTime];
                TimeSpan time = duration - (Game.CurrentTime - startTime);

                if (time <= TimeSpan.Zero)
                {
                    ResetTeamUpAgentDuration();
                    return false;
                }
                ScheduleEntityEvent(_dismissTeamUpAgentEvent, time);
            }
            SpawnTeamUpAgent(false);
            return true;
        }

        private void DespawnTeamUpAgent()
        {
            var teamup = CurrentTeamUpAgent;
            if (teamup == null) return;

            if (teamup.IsInWorld) teamup.ExitWorld();
            else teamup.SetDormant(true);
        }

        public void DismissTeamUpAgent(bool reset)
        {
            if (IsInWorld == false) return;

            if (reset) ResetTeamUpAgentDuration();

            Agent teamUpAgent = CurrentTeamUpAgent;
            if (teamUpAgent == null) return;

            if (teamUpAgent.IsAliveInWorld)
            {
                bool isSummoned = Properties[PropertyEnum.AvatarTeamUpIsSummoned];
                TimeSpan startTime = Properties[PropertyEnum.AvatarTeamUpStartTime];
                TimeSpan duration = Properties[PropertyEnum.AvatarTeamUpDuration];

                teamUpAgent.Kill();

                if (reset == false) 
                    SetTeamUpAgentDuration(isSummoned, startTime, duration);
            }
            else
            {
                DespawnTeamUpAgent();
            }
        }

        private void SetTeamUpAgentDuration(bool isSummoned, TimeSpan startTime, TimeSpan duration)
        {
            Properties[PropertyEnum.AvatarTeamUpIsSummoned] = isSummoned;
            Properties[PropertyEnum.AvatarTeamUpStartTime] = startTime;
            Properties[PropertyEnum.AvatarTeamUpDuration] = duration;
        }

        public void ResetTeamUpAgentDuration()
        {
            Properties.RemoveProperty(PropertyEnum.AvatarTeamUpIsSummoned);
            Properties.RemoveProperty(PropertyEnum.AvatarTeamUpStartTime);
            Properties.RemoveProperty(PropertyEnum.AvatarTeamUpDuration);
        }

        public void SetOwnerTeamUpAgent(Agent teamUpAgent)
        {
            Properties[PropertyEnum.AvatarTeamUpAgentId] = teamUpAgent.Id;
            teamUpAgent.Properties[PropertyEnum.TeamUpOwnerId] = Id;
            teamUpAgent.Properties[PropertyEnum.PowerUserOverrideID] = Id;

            teamUpAgent.CombatLevel = CombatLevel;
        }

        public bool IsTeamUpAgentUnlocked(PrototypeId teamUpProtoRef)
        {
            return GetTeamUpAgent(teamUpProtoRef) != null;
        }

        public Agent GetTeamUpAgent(PrototypeId teamUpProtoRef)
        {
            if (teamUpProtoRef == PrototypeId.Invalid) return null;
            Player player = GetOwnerOfType<Player>();
            return player?.GetTeamUpAgent(teamUpProtoRef);
        }

        public void OnEnteredWorldTeamUpAgent()
        {
            var player = GetOwnerOfType<Player>();
            player?.UpdateScoringEventContext();
        }

        public void OnExitedWorldTeamUpAgent(Agent teamUpAgent)
        {
            var player = GetOwnerOfType<Player>();
            if (player == null) return;

            var scheduler = Game?.GameEventScheduler;
            if (scheduler == null) return;
            scheduler.CancelEvent(_dismissTeamUpAgentEvent);

            teamUpAgent.AssignTeamUpAgentPowers();
            teamUpAgent.SetDormant(true);

            player.UpdateScoringEventContext();
        }

        public void TryTeamUpStyleSelect(uint styleIndex)
        {
            var scheduler = Game?.GameEventScheduler;
            if (scheduler == null) return;

            var teamUpAgent = CurrentTeamUpAgent;
            if (teamUpAgent == null) return;

            if (teamUpAgent.Prototype is not AgentTeamUpPrototype teamUpProto) return;
            if (teamUpProto.Styles.IsNullOrEmpty()) return;
            if (styleIndex < 0 || styleIndex >= teamUpProto.Styles.Length) return;

            if (styleIndex == teamUpAgent.Properties[PropertyEnum.TeamUpStyle]) return;

            bool oldStyle = teamUpAgent.IsPermanentTeamUpStyle();
            teamUpAgent.Properties[PropertyEnum.TeamUpStyle] = styleIndex;
            bool newStyle = teamUpAgent.IsPermanentTeamUpStyle();
            teamUpAgent.AssignTeamUpAgentPowers();

            if (newStyle)
            {
                scheduler.CancelEvent(_dismissTeamUpAgentEvent);
            }
            else if (oldStyle && IsInWorld)
            {
                TimeSpan duration = Properties[PropertyEnum.AvatarTeamUpDuration];
                if (duration > TimeSpan.Zero)
                {
                    Properties[PropertyEnum.AvatarTeamUpStartTime] = Game.CurrentTime;
                    scheduler.CancelEvent(_dismissTeamUpAgentEvent);
                    ScheduleEntityEvent(_dismissTeamUpAgentEvent, duration);
                }
            }
        }

        #endregion

        #region PersistentAgents

        private Agent GetCurrentVanityPet()
        {
            var keywordGlobals = GameDatabase.KeywordGlobalsPrototype;
            if (keywordGlobals == null) return Logger.WarnReturn((Agent)null, "GetCurrentVanityPet(): keywordGlobals == null");

            foreach (var summoned in new SummonedEntityIterator(this))
                if (summoned is Agent pet && pet.HasKeyword(keywordGlobals.VanityPetKeywordPrototype))
                    return pet;

            return null;
        }

        private void RespawnPersistentAgents()
        {
            if (RespawnTeamUpAgent() == false)
            {
                var teamUpAgent = CurrentTeamUpAgent;
                if (teamUpAgent != null)
                {
                    SetOwnerTeamUpAgent(teamUpAgent);
                    teamUpAgent.AssignTeamUpAgentPowers();
                }
            }

            var controlledInventory = ControlledInventory;
            if (controlledInventory != null && controlledInventory.Count > 1)
                RemoveControlledAgentsFromInventory();

            if (ControlledAgentHasSummonDuration() == false)
                SummonControlledAgentWithDuration();

            if (IsInTown() == false) SetSummonWithLifespanRemaining();
        }

        private void DespawnPersistentAgents()
        {
            DespawnTeamUpAgent();
            DespawnControlledAgent();
            ResetSummonWithLifespanRemaining();
        }

        private void SetSummonWithLifespanRemaining()
        {
            foreach (var summoned in new SummonedEntityIterator(this))
                if (summoned.Properties[PropertyEnum.SummonedEntityIsRegionPersisted])
                {
                    summoned.SetAsPersistent(this, false);
                    summoned.Properties[PropertyEnum.DetachOnContainerDestroyed] = true;

                    var lifespan = TimeSpan.FromMilliseconds((int)summoned.Properties[PropertyEnum.SummonLifespanRemainingMS]);
                    if (lifespan > TimeSpan.Zero)
                    {
                        summoned.ResetLifespan(lifespan);
                        summoned.Properties.RemoveProperty(PropertyEnum.SummonLifespanRemainingMS);
                    }
                }
        }

        private void ResetSummonWithLifespanRemaining()
        {
            foreach (var summoned in new SummonedEntityIterator(this))
                if (summoned.Properties[PropertyEnum.SummonedEntityIsRegionPersisted])
                {
                    var lifespan = summoned.GetRemainingLifespan();
                    if (lifespan > TimeSpan.Zero)
                    {
                        summoned.Properties[PropertyEnum.SummonLifespanRemainingMS] = (long)lifespan.TotalMilliseconds;
                    }
                    summoned.Properties[PropertyEnum.DetachOnContainerDestroyed] = false;
                    summoned.ExitWorld();
                }
        }

        public void SummonControlledAgentWithDuration()
        {
            if (HasControlPowerEquipped() == false) return;

            var scheduler = Game.GameEventScheduler;
            if (scheduler == null) return;

            var controlled = ControlledAgent;
            if (controlled == null) return;

            var aiGlobals = GameDatabase.AIGlobalsPrototype;

            if (controlled.HasKeyword(aiGlobals.CantBeControlledKeyword))
            {
                RemoveControlledAgentFromInventory(controlled);
                KillControlledAgent(controlled, KillFlags.None);
            }
            else
            {
                controlled.Properties[PropertyEnum.AIMasterAvatarDbGuid] = DatabaseUniqueId;
                controlled.SetAsPersistent(this, false);

                if (ControlledAgentHasSummonDuration())
                {
                    scheduler.CancelEvent(_despawnControlledEvent);
                    var duration = TimeSpan.FromMilliseconds(aiGlobals.ControlledAgentSummonDurationMS);
                    ScheduleEntityEvent(_despawnControlledEvent, duration);
                }
            }
        }

        private void DespawnControlledAgent()
        {
            var scheduler = Game?.GameEventScheduler;
            if (scheduler == null) return;

            scheduler.CancelEvent(_despawnControlledEvent);

            var controlled = ControlledAgent;
            if (controlled == null) return;

            controlled.KillSummonedOnOwnerDeath();
            controlled.ExitWorld();
        }

        public void RemoveAndKillControlledAgent()
        {
            var controlled = ControlledAgent;
            if (controlled == null) return;

            if (controlled.IsDestroyed || controlled.TestStatus(EntityStatus.PendingDestroy)) return;

            RemoveControlledAgentFromInventory(controlled);
            KillControlledAgent(controlled, KillFlags.Release);
        }

        private void KillControlledAgent(Agent controlled, KillFlags killFlags)
        {
            if (controlled.IsDestroyed || controlled.TestStatus(EntityStatus.PendingDestroy)) return;
            if (controlled.IsAliveInWorld)
            {
                if (killFlags.HasFlag(KillFlags.Release))
                    TryActivateOnControlledEntityReleasedProcs(controlled);

                controlled.Kill(null, killFlags);
            }
            else
            {
                controlled.Destroy();
            }
        }

        private bool ControlledAgentHasSummonDuration()
        {
            var controlledAgent = ControlledAgent;
            return controlledAgent != null && controlledAgent.Properties.HasProperty(PropertyEnum.ControlledAgentHasSummonDur);
        }

        private void RemoveControlledAgentsFromInventory()
        {
            List<Agent> destroyList = ListPool<Agent>.Instance.Get();

            var manager = Game.EntityManager;
            foreach (var entry in ControlledInventory)
            {
                var controlled = manager.GetEntity<Agent>(entry.Id);
                if (controlled == null) continue;
                destroyList.Add(controlled);
            }

            foreach (var controlled in destroyList)
                if (controlled.IsDestroyed == false && controlled.TestStatus(EntityStatus.PendingDestroy) == false)
                {
                    RemoveControlledAgentFromInventory(controlled);
                    controlled.Destroy();
                }

            ListPool<Agent>.Instance.Return(destroyList);
        }

        private void RemoveControlledAgentFromInventory(Agent controlled)
        {
            if (controlled.IsOwnedBy(Id) == false) return;
            if (controlled.IsDestroyed || controlled.TestStatus(EntityStatus.PendingDestroy)) return;

            controlled.Properties.RemoveProperty(PropertyEnum.AIMasterAvatarDbGuid);

            if (controlled.InventoryLocation.IsValid)
                controlled.ChangeInventoryLocation(null);
        }

        public Agent GetControlledAgent()
        {
            Agent controlledAgent = null;
            var controlledInventory = ControlledInventory;
            if (controlledInventory != null)
            {
                if (controlledInventory.Count > 1)
                    Logger.Warn($"Avatar has multiple controlled entities! Avatar: {ToString()}");

                var controlledId = controlledInventory.GetAnyEntity();
                if (controlledId != InvalidId)
                {
                    controlledAgent = Game.EntityManager.GetEntity<Agent>(controlledId);
                    if (controlledAgent == null)
                        Logger.Warn("Controlled agent is null!");
                }
            }
            return controlledAgent;
        }

        public bool SetControlledAgent(Agent controlled)
        {
            var controlledInventory = ControlledInventory;
            if (controlledInventory == null) return false;

            RemoveAndKillControlledAgent();

            if (controlledInventory.Count > 0) return false;

            // Trigger entity Death event for controlled
            var player = GetOwnerOfType<Player>();
            Region?.EntityDeadEvent.Invoke(new(controlled, this, player));

            controlled.Properties[PropertyEnum.AIMasterAvatarDbGuid] = DatabaseUniqueId;

            controlled.AwardKillLoot(this, KillFlags.None, this);
            controlled.SpawnSpec?.Defeat(this, true);

            controlled.DestroyEntityActionComponent();
            controlled.CancelDestroyEvent();

            var keywordSummonDuration = GameDatabase.KeywordGlobalsPrototype.ControlledSummonDurationKeyword;
            if (keywordSummonDuration == PrototypeId.Invalid) return false;

            bool hasSummonDuration = controlled.HasConditionWithKeyword(keywordSummonDuration);

            if (controlled.IsDead && hasSummonDuration == false)
                controlled.Properties[PropertyEnum.Health] = controlled.Properties[PropertyEnum.HealthMax];

            controlled.SetControlledProperties(this);
            controlled.Properties[PropertyEnum.PowerUserOverrideID] = Id;
            controlled.CombatLevel = CombatLevel;

            var rankRef = controlled.Properties[PropertyEnum.Rank];
            var rankProto = GameDatabase.GetPrototype<RankPrototype>(rankRef);
            if (rankProto.IsRankChampionOrEliteOrMiniBoss)
                controlled.Properties[PropertyEnum.MobRankOverride] = rankRef;

            var result = controlled.ChangeInventoryLocation(controlledInventory);
            if (result == InventoryResult.Success)
            {
                var invLocation = controlled.InventoryLocation;
                var message = NetMessageInventoryMove.CreateBuilder()
                            .SetEntityId(controlled.Id)
                            .SetInvLocContainerEntityId(invLocation.ContainerId)
                            .SetInvLocInventoryPrototypeId((ulong)invLocation.InventoryRef)
                            .SetInvLocSlot(invLocation.Slot)
                            .SetRequiredNoOwnerOnClient(false)
                            .Build();
                Game.NetworkManager.SendMessageToInterested(message, this, AOINetworkPolicyValues.AOIChannelOwner);
            }
            else
            {
                controlled.Kill();
            }

            if (hasSummonDuration)
            {
                controlled.Properties[PropertyEnum.ControlledAgentHasSummonDur] = true;
                var scheduler = Game.GameEventScheduler;
                if (scheduler == null) return false;
                scheduler.CancelEvent(_despawnControlledEvent);
                ScheduleEntityEvent(_despawnControlledEvent, TimeSpan.Zero);
            }

            return result == InventoryResult.Success;
        }

        public int RemoveSummonedAgentsWithKeywords(float count, KeywordsMask keywordsMask)
        {
            int removed = 0;

            List<WorldEntity> summons = ListPool<WorldEntity>.Instance.Get();

            foreach (var summoned in new SummonedEntityIterator(this))
            {
                if (summoned.IsDead) continue;
                if (summoned.IsDestroyed || summoned.TestStatus(EntityStatus.PendingDestroy)) continue;

                if (summoned.KeywordsMask.TestAll(keywordsMask))
                {
                    summons.Add(summoned);
                    removed++;
                }

                if (removed != 0 && removed == count) break;
            }

            var killFlags = KillFlags.NoExp | KillFlags.NoLoot | KillFlags.NoDeadEvent;
            foreach (var summoned in summons)
                summoned.Kill(null, killFlags);

            ListPool<WorldEntity>.Instance.Return(summons);

            return removed;
        }

        #endregion

        #region Synergies

        public bool UpdateAvatarSynergyCondition()
        {
            PrototypeId avatarSynergyConditionRef = GameDatabase.GlobalsPrototype.AvatarSynergyCondition;
            if (avatarSynergyConditionRef == PrototypeId.Invalid)
                return true;

            ConditionPrototype avatarSynergyConditionProto = avatarSynergyConditionRef.As<ConditionPrototype>();
            if (avatarSynergyConditionProto == null) return Logger.WarnReturn(false, "UpdateAvatarSynergyCondition(): avatarSynergyConditionProto == null");

            Player player = GetOwnerOfType<Player>();
            if (player == null) return Logger.WarnReturn(false, "UpdateAvatarSynergyCondition(): player == null");

            using PropertyCollection avatarSynergyProperties = ObjectPoolManager.Instance.Get<PropertyCollection>();

            // Ignoring avatar mode here
            foreach (var kvp in player.Properties.IteratePropertyRange(PropertyEnum.AvatarLibraryLevel, (int)AvatarMode.Normal))
            {
                int level = kvp.Value;

                Property.FromParam(kvp.Key, 1, out PrototypeId avatarProtoRef);
                if (Properties[PropertyEnum.AvatarSynergySelected, avatarProtoRef] == false)
                    continue;

                AvatarPrototype avatarProto = avatarProtoRef.As<AvatarPrototype>();
                if (avatarProto == null)
                {
                    Logger.Warn("UpdateAvatarSynergyCondition(): avatarProto == null");
                    continue;
                }

                bool canUseSynergy = false;
                foreach (AvatarSynergyEntryPrototype synergyProto in avatarProto.SynergyTable)
                {
                    if (synergyProto is not AvatarSynergyEvalEntryPrototype evalSynergyProto)
                    {
                        Logger.Warn("UpdateAvatarSynergyCondition(): synergyProto is not AvatarSynergyEvalEntryPrototype evalSynergyProto");
                        continue;
                    }

                    if (level < evalSynergyProto.Level)
                        continue;

                    canUseSynergy |= true;

                    if (evalSynergyProto.SynergyEval == null)
                        continue;

                    using EvalContextData evalContext = ObjectPoolManager.Instance.Get<EvalContextData>();
                    evalContext.SetVar_PropertyCollectionPtr(EvalContext.Default, avatarSynergyProperties);
                    evalContext.SetReadOnlyVar_PropertyCollectionPtr(EvalContext.Entity, Properties);

                    Eval.RunBool(evalSynergyProto.SynergyEval, evalContext);
                }

                if (canUseSynergy == false)
                    Properties.RemoveProperty(new(PropertyEnum.AvatarSynergySelected, avatarProtoRef));
            }

            // See if there is a synergy condition we don't know about
            if (_avatarSynergyConditionId == ConditionCollection.InvalidConditionId)
                _avatarSynergyConditionId = ConditionCollection.GetConditionIdByRef(avatarSynergyConditionRef);

            // Remove the existing synergy condition
            if (_avatarSynergyConditionId != ConditionCollection.InvalidConditionId)
            {
                ConditionCollection.RemoveCondition(_avatarSynergyConditionId);
                _avatarSynergyConditionId = ConditionCollection.InvalidConditionId;
            }

            // Add a new synergy condition
            Condition avatarSynergyCondition = ConditionCollection.AllocateCondition();
            if (avatarSynergyCondition.InitializeFromConditionPrototype(ConditionCollection.NextConditionId, Game,
                Id, Id, Id, avatarSynergyConditionProto, TimeSpan.Zero, avatarSynergyProperties))
            {
                ConditionCollection.AddCondition(avatarSynergyCondition);
                _avatarSynergyConditionId = avatarSynergyCondition.Id;
            }
            else
            {
                ConditionCollection.DeleteCondition(avatarSynergyCondition);
            }

            return true;
        }

        public bool UpdateAvatarSynergyExperienceBonus()
        {
            Player player = GetOwnerOfType<Player>();
            if (player == null) return Logger.WarnReturn(false, "UpdateAvatarSynergyExperienceBonus(): player == null");

            if (player.GameplayOptions.GetOptionSetting(Options.GameplayOptionSetting.DisableHeroSynergyBonusXP) == 1)
            {
                Properties.RemoveProperty(PropertyEnum.ExperienceBonusAvatarSynergy);
                return true;
            }

            // Get requirements from advancement globals
            AdvancementGlobalsPrototype advancementGlobals = GameDatabase.AdvancementGlobalsPrototype;
            Curve normalBonusCurve = advancementGlobals.ExperienceBonusAvatarSynergy.AsCurve();
            Curve cappedBonusMaxCurve = advancementGlobals.ExperienceBonusLevel60Synergy.AsCurve();
            int originalMaxLevel = advancementGlobals.OriginalMaxLevel;

            float experienceBonus = 0f;
            int numLevelCappedAvatars = 0;

            // Ignoring avatar mode here
            foreach (var kvp in player.Properties.IteratePropertyRange(PropertyEnum.AvatarLibraryLevel, (int)AvatarMode.Normal))
            {
                Property.FromParam(kvp.Key, 1, out PrototypeId avatarProtoRef);
                if (avatarProtoRef == PrototypeId.Invalid)
                {
                    Logger.Warn("UpdateAvatarSynergyExperienceBonus(): avatarProtoRef == PrototypeId.Invalid");
                    continue;
                }

                // Level cap bonus is applied below based on the total number of capped avatars
                int level = player.GetMaxCharacterLevelAttainedForAvatar(avatarProtoRef);
                if (level < originalMaxLevel)
                    experienceBonus += normalBonusCurve.GetAt(level);
                else
                    numLevelCappedAvatars++;
            }

            experienceBonus += cappedBonusMaxCurve.GetAt(numLevelCappedAvatars);
            experienceBonus = Math.Min(experienceBonus, advancementGlobals.ExperienceBonusAvatarSynergyMax);

            Properties[PropertyEnum.ExperienceBonusAvatarSynergy] = experienceBonus;

            return true;
        }

        private bool UpdateAvatarSynergyUnlocks(int oldLevel, int newLevel)
        {
            Player player = GetOwnerOfType<Player>();
            if (player == null) return Logger.WarnReturn(false, "UpdateAvatarSynergyUnlocks(): player == null");

            AvatarPrototype avatarProto = AvatarPrototype;
            if (avatarProto == null) return Logger.WarnReturn(false, "UpdateAvatarSynergyUnlocks(): avatarProto == null");

            // No synergies to unlock
            if (avatarProto.SynergyTable.IsNullOrEmpty())
                return true;

            foreach (AvatarSynergyEntryPrototype synergyProto in avatarProto.SynergyTable)
            {
                if (oldLevel < synergyProto.Level && newLevel >= synergyProto.Level)
                {
                    player.Properties[PropertyEnum.AvatarSynergyNewUnlock, PrototypeDataRef] = true;
                    break;
                }
            }

            return true;
        }

        #endregion

        #region Prestige

        public bool ResetMissions()
        {
            Logger.Trace($"ResetMissions(): [{this}]");

            Player player = GetOwnerOfType<Player>();
            if (player == null) return Logger.WarnReturn(false, "ResetMissions(): player == null");

            MissionManager missionManager = player.MissionManager;
            if (missionManager == null) return Logger.WarnReturn(false, "ResetMissions(): missionManager == null");

            RegionConnectionTargetPrototype targetProto = GameDatabase.GlobalsPrototype.DefaultStartTargetPrestigeRegion.As<RegionConnectionTargetPrototype>();
            if (targetProto == null) return Logger.WarnReturn(false, "ResetMissions(): targetProto == null");

            PrototypeId chapterProtoRef = GameDatabase.MissionGlobalsPrototype.InitialChapter;
            
            if (IsInWorld)
            {
                player.QueueLoadingScreen(targetProto.Region);
                ExitWorld();
            }

            Properties.RemoveProperty(PropertyEnum.LastTownRegion);
            foreach (PropertyEnum bodysliderProp in Property.BodysliderProperties)
                Properties.RemoveProperty(bodysliderProp);

            bool success = missionManager.ResetAvatarMissionsForStoryWarp(chapterProtoRef, true);

            if (success == false)
                Logger.Warn($"ResetMissions(): Failed to reset missions for avatar [{this}]");

            // TODO: Fix this when we overhaul the teleport system
            player.TEMP_ScheduleMoveToTarget(targetProto.DataRef, TimeSpan.FromMilliseconds(500));
            // TODO: Reset map discovery data

            return success;
        }

        public bool ActivatePrestigeMode()
        {
            Logger.Trace($"ActivatePrestigeMode(): [{this}]");

            Player player = GetOwnerOfType<Player>();
            if (player == null) return Logger.WarnReturn(false, "ActivatePrestigeMode(): player == null");

            RegionConnectionTargetPrototype targetProto = GameDatabase.GlobalsPrototype.DefaultStartTargetPrestigeRegion.As<RegionConnectionTargetPrototype>();
            if (targetProto == null) return Logger.WarnReturn(false, "ActivatePrestigeMode(): targetProto == null");

            if (CanActivatePrestigeMode() == false) return Logger.WarnReturn(false, "ActivatePrestigeMode(): CanActivatePrestigeMode() == false");

            player.QueueLoadingScreen(targetProto.Region);

            // Clear transform mode
            PrototypeId currentTransformMode = CurrentTransformMode;
            if (currentTransformMode != PrototypeId.Invalid)
                OnTransformModeChange(PrototypeId.Invalid, currentTransformMode, false);

            // Exit
            ExitWorld();

            // Respec
            UnassignAllMappedPowers();

            int unlockedSpec = GetPowerSpecIndexUnlocked();
            for (int i = 0; i <= unlockedSpec; i++)
                RespecPowerSpec(i, PowersRespecReason.Prestige, true);

            // Adjust properties
            Properties.AdjustProperty(1, PropertyEnum.AvatarPrestigeLevel);
            Properties[PropertyEnum.NumberOfDeaths] = 0;
            Properties.RemoveProperty(PropertyEnum.DifficultyTierPreference);

            // Get rid of controlled agents
            RemoveAndKillControlledAgent();

            // Reset level (this also removes equipment)
            InitializeLevel(1);
            ResetResources(false);

            // Loot!
            int prestigeLevel = PrestigeLevel;
            AwardPrestigeLoot(prestigeLevel);

            ResetMissions();

            player.ScheduleCommunityBroadcast();

            // Invoke achievement events
            PrestigeLevelPrototype prestigeLevelProto = GameDatabase.AdvancementGlobalsPrototype.GetPrestigeLevelPrototype(prestigeLevel);
            if (prestigeLevelProto == null) return Logger.WarnReturn(false, "ActivatePrestigeMode(): prestigeLevelProto == null");

            player.OnScoringEvent(new(ScoringEventType.AvatarPrestigeLevel, prestigeLevel));

            int avatarsAtPrestigeLevelCount = ScoringEvents.GetPlayerAvatarsAtPrestigeLevel(player, prestigeLevel);
            player.OnScoringEvent(new(ScoringEventType.AvatarsAtPrestigeLevel, prestigeLevelProto, avatarsAtPrestigeLevelCount));

            return true;
        }

        public bool IsAtMaxPrestigeLevel()
        {
            AdvancementGlobalsPrototype advancementProto = GameDatabase.AdvancementGlobalsPrototype;
            if (advancementProto == null) return false;
            return PrestigeLevel >= advancementProto.MaxPrestigeLevel;
        }

        public bool CanActivatePrestigeMode()
        {
            if (PartyId != InvalidId)
                return false;

            if (CharacterLevel < GetAvatarLevelCap())
                return false;

            if (IsAtMaxPrestigeLevel())
                return false;

            return IsInTown();
        }

        private bool CheckEquipmentRestrictions()
        {
            // This can be called during initialization before this avatar has a player
            Player player = GetOwnerOfType<Player>();
            if (player == null)
                return true;

            Inventory deliveryBox = player.GetInventory(InventoryConvenienceLabel.DeliveryBox);
            if (deliveryBox == null) return Logger.WarnReturn(false, "CheckEquipmentRestrictions(): deliveryBox == null");

            Inventory errorRecovery = player.GetInventory(InventoryConvenienceLabel.ErrorRecovery);
            if (errorRecovery == null) return Logger.WarnReturn(false, "CheckEquipmentRestrictions(): errorRecovery == null");

            EntityManager entityManager = Game.EntityManager;

            InventoryCollection inventoryCollection = player.InventoryCollection;

            foreach (Inventory inventory in new InventoryIterator(this, InventoryIterationFlags.Equipment))
            {
                Inventory.Enumerator enumerator = inventory.GetEnumerator();
                while (enumerator.MoveNext())
                {
                    Item item = entityManager.GetEntity<Item>(enumerator.Current.Id);
                    if (item == null)
                    {
                        Logger.Warn("CheckEquipmentRestrictions(): item == null");
                        continue;
                    }

                    if (inventory.PassesEquipmentRestrictions(item, out _) == InventoryResult.Success)
                        continue;

                    // Unequip items that don't pass the restrictions
                    InventoryResult result = InventoryResult.Invalid;

                    // General
                    inventoryCollection.GetInventoryForItem(item, InventoryCategory.PlayerGeneral, out Inventory general);
                    if (general != null)
                        result = item.ChangeInventoryLocation(general);

                    // Delivery Box
                    if (result != InventoryResult.Success)
                        result = item.ChangeInventoryLocation(deliveryBox);

                    // Error Recovery
                    if (result != InventoryResult.Success)
                        result = item.ChangeInventoryLocation(errorRecovery);

                    if (result != InventoryResult.Success)
                    {
                        Logger.Warn($"CheckEquipmentRestrictions(): Failed to remove equipped item [{item}] from avatar [{this}]");
                        continue;
                    }

                    // Restart iteration on successful removal
                    enumerator = inventory.GetEnumerator();
                }
            }

            return true;
        }

        private bool AwardPrestigeLoot(int prestigeLevel)
        {
            PrestigeLevelPrototype prestigeLevelProto = GameDatabase.AdvancementGlobalsPrototype.GetPrestigeLevelPrototype(prestigeLevel);
            if (prestigeLevelProto == null) return Logger.WarnReturn(false, "AwardPrestigeLoot(): prestigeLevelProto == null");

            Player player = GetOwnerOfType<Player>();
            if (player == null) return Logger.WarnReturn(false, "AwardPrestigeLoot(): player == null");

            if (Game.CustomGameOptions.GrantStartingCostumeForPrestige == false)
            {
                // Award loot from the prestige loot table (same as BIF boxes), BUE behavior
                PrototypeId prestigeLootTableProtoRef = prestigeLevelProto.Reward;
                if (prestigeLootTableProtoRef != PrototypeId.Invalid)
                {
                    using LootInputSettings settings = ObjectPoolManager.Instance.Get<LootInputSettings>();
                    settings.Initialize(LootContext.Initialization, player, null, 1);

                    Span<(PrototypeId, LootActionType)> tables = stackalloc (PrototypeId, LootActionType)[]
                    {
                    (prestigeLootTableProtoRef, LootActionType.Give)
                };

                    Game.LootManager.AwardLootFromTables(tables, settings, 1);
                }
            }
            else
            {
                // Grant a copy of the starting costume, pre-BUE behavior
                GiveStartingCostume();
            }

            return true;
        }

        #endregion

        #region Event Handlers

        public override void OnPropertyChange(PropertyId id, PropertyValue newValue, PropertyValue oldValue, SetPropertyFlags flags)
        {
            base.OnPropertyChange(id, newValue, oldValue, flags);
            if (flags.HasFlag(SetPropertyFlags.Refresh)) return;

            int manaTypeValue;
            ManaType manaType;

            switch (id.Enum)
            {
                case PropertyEnum.AvatarPowerUltimatePoints:
                    if (IsInWorld)
                    {
                        if (GetPowerProgressionInfo(UltimatePowerRef, out PowerProgressionInfo powerInfo) == false)
                        {
                            Logger.Warn($"OnPropertyChange(): Failed to get ultimate power progression info for [{this}]");
                            return;
                        }

                        UpdatePowerRank(ref powerInfo, false);
                    }
                    break;

                case PropertyEnum.AvatarMappedPower:
                    Property.FromParam(id, 0, out PrototypeId originalPowerRef);
                    PowerPrototype originalPowerProto = originalPowerRef.As<PowerPrototype>();
                    if (originalPowerProto == null)
                    {
                        Logger.Warn("OnPropertyChange(): originalPowerProto == null");
                        return;
                    }

                    if (originalPowerProto.IsTravelPower)
                    {
                        PrototypeId mappedPowerRef = GetMappedPowerFromOriginalPower(originalPowerRef);
                        SetTravelPowerOverride(mappedPowerRef);

                        _currentAbilityKeyMapping?.SetAbilityInAbilitySlot(GetTravelPowerRef(), AbilitySlot.TravelPower);
                    }

                    break;

                case PropertyEnum.OmegaRank:
                case PropertyEnum.InfinityGemBonusRank:
                case PropertyEnum.PvPUpgrades:
                    if (IsSimulated)
                    {
                        Property.FromParam(id, 0, out PrototypeId modProtoRef);
                        if (modProtoRef == PrototypeId.Invalid)
                        {
                            Logger.Warn("OnPropertyChange(): modProtoRef == PrototypeId.Invalid");
                            return;
                        }

                        ModChangeModEffects(modProtoRef, newValue);
                    }
                    break;

                case PropertyEnum.Knockback:
                case PropertyEnum.Knockdown:
                case PropertyEnum.Knockup:
                case PropertyEnum.Mesmerized:
                case PropertyEnum.Stunned:
                case PropertyEnum.StunnedByHitReact:
                    if (newValue == true)
                    {
                        // Clear pending actions / continuous powers on loss of control
                        if (IsInPendingActionState(PendingActionState.WaitingForPrevPower) || IsInPendingActionState(PendingActionState.AfterPowerMove))
                            CancelPendingAction();

                        SetContinuousPower(PrototypeId.Invalid, _continuousPowerData.TargetId, Vector3.Zero, 0, true);
                    }
                        
                    break;

                case PropertyEnum.AllianceOverride:
                case PropertyEnum.Confused:

                    var alliance = Alliance;
                    ControlledAgent?.SetSummonedAllianceOverride(alliance);
                    CurrentTeamUpAgent?.SetSummonedAllianceOverride(alliance);
                    break;

                case PropertyEnum.PetHealthPctBonus:
                case PropertyEnum.PetDamagePctBonus:

                    var controlledAgent = ControlledAgent;
                    if (controlledAgent != null)
                    {
                        controlledAgent.Properties[PropertyEnum.PetHealthPctBonus] = Properties[PropertyEnum.PetHealthPctBonus];
                        controlledAgent.Properties[PropertyEnum.PetDamagePctBonus] = Properties[PropertyEnum.PetDamagePctBonus];
                    }
                    break;

                case PropertyEnum.EnduranceAddBonus:
                case PropertyEnum.EnduranceBase:
                case PropertyEnum.EndurancePctBonus:
                    Property.FromParam(id, 0, out manaTypeValue);
                    manaType = (ManaType)manaTypeValue;

                    if (manaType == ManaType.TypeAll)
                    {
                        // Update max for all mana types
                        foreach (PrimaryResourceManaBehaviorPrototype primaryManaBehaviorProto in GetPrimaryResourceManaBehaviors())
                        {
                            ManaType protoManaType = primaryManaBehaviorProto.ManaType;
                            Properties[PropertyEnum.EnduranceMax, protoManaType] = GetEnduranceMax(protoManaType);
                        }
                    }
                    else
                    {
                        // Update max just for the mana type that was affected
                        Properties[PropertyEnum.EnduranceMax, manaType] = GetEnduranceMax(manaType);
                    }

                    break;

                case PropertyEnum.EnduranceMax:
                    Property.FromParam(id, 0, out manaTypeValue);
                    manaType = (ManaType)manaTypeValue;

                    // Rescale current endurance
                    if (IsAliveInWorld && flags.HasFlag(SetPropertyFlags.Deserialized) == false)
                    {
                        float endurance = Properties[PropertyEnum.Endurance, manaType];

                        // 0 max endurance is treated as having full endurance (this will be reset to 0 later if needed)
                        float ratio = oldValue > 0f ? Math.Min(endurance / oldValue, 1f) : 1f;
                        Properties[PropertyEnum.Endurance, manaType] = newValue * ratio;
                    }

                    // Update client value
                    Properties[PropertyEnum.EnduranceMaxOther, manaType] = newValue;
                    break;

                case PropertyEnum.SecondaryResource:
                    TryActivateOnSecondaryResourceValueChangeProcs(newValue);
                    break;

                case PropertyEnum.SecondaryResourcePips:
                    TryActivateOnSecondaryResourcePipsChangeProcs(newValue, oldValue);
                    break;

                case PropertyEnum.SecondaryResourceMax:
                    // Clamp current value to new max
                    float secondaryResourceMax = newValue;
                    if (secondaryResourceMax != 0f && secondaryResourceMax < Properties[PropertyEnum.SecondaryResource])
                        Properties[PropertyEnum.SecondaryResource] = secondaryResourceMax;
                    break;

                case PropertyEnum.SecondaryResourceMaxBase:
                    Properties[PropertyEnum.SecondaryResourceMax] = (float)newValue + Properties[PropertyEnum.SecondaryResourceMaxChange];
                    break;

                case PropertyEnum.SecondaryResourceMaxChange:
                    Properties[PropertyEnum.SecondaryResourceMax] = Properties[PropertyEnum.SecondaryResourceMaxBase] + (float)newValue;
                    break;

                case PropertyEnum.SecondaryResourceMaxPipsBase:
                    Properties[PropertyEnum.SecondaryResourceMaxPips] = (int)newValue + Properties[PropertyEnum.SecondaryResourceMaxPipsChg];
                    break;

                case PropertyEnum.SecondaryResourceMaxPipsChg:
                    Properties[PropertyEnum.SecondaryResourceMaxPips] = Properties[PropertyEnum.SecondaryResourceMaxPipsBase] + (int)newValue;
                    break;

                case PropertyEnum.SecondaryResourceOverride:
                    if (oldValue != PrototypeId.Invalid)
                    {
                        // Clear old override behavior
                        SecondaryResourceManaBehaviorPrototype manaBehaviorOverrideProto = GameDatabase.GetPrototype<SecondaryResourceManaBehaviorPrototype>(oldValue);
                        if (manaBehaviorOverrideProto == null)
                        {
                            Logger.Warn("OnPropertyChange(): manaBehaviorOverrideProto == null");
                            break;
                        }

                        UnassignManaBehaviorPowers(manaBehaviorOverrideProto);
                    }
                    else
                    {
                        // Clear default behavior (if any)
                        SecondaryResourceManaBehaviorPrototype defaultManaBehaviorProto = AvatarPrototype?.SecondaryResourceBehaviorCache;
                        if (defaultManaBehaviorProto != null)
                            UnassignManaBehaviorPowers(defaultManaBehaviorProto);
                    }

                    // Initialize the new override
                    InitializeSecondaryManaBehaviors();
                    break;

                case PropertyEnum.StatAllModifier:
                case PropertyEnum.StatDurability:
                case PropertyEnum.StatDurabilityDmgPctPerPoint:
                case PropertyEnum.StatDurabilityModifier:
                case PropertyEnum.StatStrength:
                case PropertyEnum.StatStrengthDmgPctPerPoint:
                case PropertyEnum.StatStrengthModifier:
                case PropertyEnum.StatFightingSkills:
                case PropertyEnum.StatFightingSkillsDmgPctPerPoint:
                case PropertyEnum.StatFightingSkillsModifier:
                case PropertyEnum.StatSpeed:
                case PropertyEnum.StatSpeedDmgPctPerPoint:
                case PropertyEnum.StatSpeedModifier:
                case PropertyEnum.StatEnergyProjection:
                case PropertyEnum.StatEnergyDmgPctPerPoint:
                case PropertyEnum.StatEnergyProjectionModifier:
                case PropertyEnum.StatIntelligence:
                case PropertyEnum.StatIntelligenceDmgPctPerPoint:
                case PropertyEnum.StatIntelligenceModifier:
                    if (IsInWorld)
                        ScheduleStatsPowerRefresh();
                    break;

                case PropertyEnum.PowerChargesMax:
                {
                    Property.FromParam(id, 0, out PrototypeId powerProtoRef);
                    if (powerProtoRef == PrototypeId.Invalid)
                    {
                        Logger.Warn("OnPropertyChange(): powerProtoRef == PrototypeId.Invalid");
                        break;
                    }

                    int chargesAvailable = Properties[PropertyEnum.PowerChargesAvailable, powerProtoRef];
                    if (newValue.RawLong < oldValue.RawLong)
                    {
                        // Remove extra charges if the max number went down
                        if (newValue >= chargesAvailable)
                            break;

                        if (newValue > 0 && TestStatus(EntityStatus.ExitingWorld) == false)
                            Properties[PropertyEnum.PowerChargesAvailable, powerProtoRef] = newValue;

                        // Cancel generation of the next charge by resetting the cooldown
                        foreach (PropertyEnum cooldownProperty in Property.CooldownProperties)
                            Properties.RemoveProperty(new(cooldownProperty, powerProtoRef));
                    }
                    else if (chargesAvailable < newValue)
                    {
                        // Start generating charges if we can now have more of them
                        Power power = GetPower(powerProtoRef);
                        if (power != null && power.IsOnCooldown() == false)
                            power.StartCooldown();
                    }

                    break;
                }

                case PropertyEnum.PowerChargesMaxBonus:
                {
                    Property.FromParam(id, 0, out PrototypeId powerProtoRef);

                    int chargesMaxOld = Properties[PropertyEnum.PowerChargesMax, powerProtoRef];
                    int chargesMaxNew = chargesMaxOld - oldValue + newValue;

                    Power power = GetPower(powerProtoRef);

                    // This indicates whether this power has charges on its own or all extra charges are coming from bonuses
                    bool hasBaselineCharges = power != null && power.Properties.HasProperty(PropertyEnum.PowerChargesMax);

                    if (chargesMaxOld == 0)
                    {
                        // Initialize charges for powers that don't have baseline charges
                        PropertyId chargesAvailableProp = new(PropertyEnum.PowerChargesAvailable, powerProtoRef);
                        if (power != null && power.IsOnCooldown() == false && Properties.HasProperty(chargesAvailableProp) == false)
                            Properties[chargesAvailableProp] = 1;

                        if (chargesMaxNew == 1 && hasBaselineCharges == false)
                            chargesMaxNew++;
                    }
                    else if (chargesMaxNew == 1 && hasBaselineCharges == false)
                    {
                        // Revert to normal behavior if this power doesn't have baseline charges
                        chargesMaxNew = 0;
                    }

                    Properties[PropertyEnum.PowerChargesMax, powerProtoRef] = chargesMaxNew;
                    break;
                }

                case PropertyEnum.PowerChargesMaxBonusForKwd:
                {
                    // These will be applied when the power is assigned if currently not in the world
                    if (IsAliveInWorld == false)
                        break;

                    Property.FromParam(id, 0, out PrototypeId keywordProtoRef);

                    // Apply bonus to power progression powers
                    List<PowerProgressionInfo> powerInfoList = ListPool<PowerProgressionInfo>.Instance.Get();
                    GetPowerProgressionInfos(powerInfoList);

                    foreach (PowerProgressionInfo powerInfo in powerInfoList)
                    {
                        PowerPrototype powerProto = powerInfo.PowerPrototype;
                        if (powerProto == null)
                        {
                            Logger.Warn("OnPropertyChange(): powerProto == null");
                            continue;
                        }

                        if (HasPowerWithKeyword(powerProto, keywordProtoRef) == false)
                            continue;

                        Properties[PropertyEnum.PowerChargesMaxBonus, powerProto.DataRef] = newValue;
                    }

                    ListPool<PowerProgressionInfo>.Instance.Return(powerInfoList);

                    // Apply bonus to mapped powers
                    Dictionary<PropertyId, PropertyValue> mappedPowerDict = DictionaryPool<PropertyId, PropertyValue>.Instance.Get();

                    foreach (var kvp in Properties.IteratePropertyRange(PropertyEnum.AvatarMappedPower))
                        mappedPowerDict.Add(kvp.Key, kvp.Value);

                    foreach (var kvp in mappedPowerDict)
                    {
                        PowerPrototype mappedPowerProto = GameDatabase.GetPrototype<PowerPrototype>(kvp.Value);
                        if (mappedPowerProto == null)
                        {
                            Logger.Warn("OnPropertyChange(): mappedPowerProto == null");
                            continue;
                        }

                        if (HasPowerWithKeyword(mappedPowerProto, keywordProtoRef) == false)
                            continue;

                        Properties[PropertyEnum.PowerChargesMaxBonus, PrototypeDataRef] = kvp.Value;
                    }

                    DictionaryPool<PropertyId, PropertyValue>.Instance.Return(mappedPowerDict);

                    break;
                }

                case PropertyEnum.PowerCooldownDuration:
                    if (IsInWorld)
                    {
                        Property.FromParam(id, 0, out PrototypeId powerProtoRef);
                        PowerPrototype powerProto = powerProtoRef.As<PowerPrototype>();
                        if (powerProto == null)
                        {
                            Logger.Warn("OnPropertyChange(): powerProto == null");
                            break;
                        }

                        if (Power.IsCooldownPersistent(powerProto))
                            Properties[PropertyEnum.PowerCooldownDurationPersistent, powerProtoRef] = newValue;
                    }

                    break;

                case PropertyEnum.PowerCooldownStartTime:
                    if (IsInWorld)
                    {
                        Property.FromParam(id, 0, out PrototypeId powerProtoRef);
                        PowerPrototype powerProto = powerProtoRef.As<PowerPrototype>();
                        if (powerProto == null)
                        {
                            Logger.Warn("OnPropertyChange(): powerProto == null");
                            break;
                        }

                        if (Power.IsCooldownPersistent(powerProto))
                            Properties[PropertyEnum.PowerCooldownStartTimePersistent, powerProtoRef] = newValue;
                    }

                    break;
            }
        }

        public override void OnAreaChanged(RegionLocation oldLocation, RegionLocation newLocation)
        {
            base.OnAreaChanged(oldLocation, newLocation);

            var oldArea = oldLocation.Area;
            var newArea = newLocation.Area;
            if (oldArea == newArea) return;

            var player = GetOwnerOfType<Player>();
            if (player == null) return;

            if (oldArea != null)
            {
                PlayerLeftAreaGameEvent evt = new(player, oldArea.PrototypeDataRef);
                oldArea.PopulationArea?.OnPlayerLeft();
                oldArea.PlayerLeftAreaEvent.Invoke(evt);
                oldArea.Region.PlayerLeftAreaEvent.Invoke(evt);
            }

            if (newArea != null)
            {
                PlayerEnteredAreaGameEvent evt = new(player, newArea.PrototypeDataRef);
                newArea.PopulationArea?.OnPlayerEntered();
                newArea.PlayerEnteredAreaEvent.Invoke(evt);
                newArea.Region.PlayerEnteredAreaEvent.Invoke(evt);
                player.OnScoringEvent(new(ScoringEventType.AreaEnter, newArea.Prototype));
            }
        }

        public override void OnCellChanged(RegionLocation oldLocation, RegionLocation newLocation, ChangePositionFlags flags)
        {
            base.OnCellChanged(oldLocation, newLocation, flags);

            Cell oldCell = oldLocation.Cell;
            Cell newCell = newLocation.Cell;
            if (oldCell == newCell) return;

            var player = GetOwnerOfType<Player>();
            if (player == null) return;

            if (oldCell != null)
            {
                PlayerLeftCellGameEvent evt = new(player, oldCell.PrototypeDataRef);
                oldCell.PlayerLeftCellEvent.Invoke(evt);
                oldCell.Region.PlayerLeftCellEvent.Invoke(evt);
            }

            if (newCell != null)
            {
                PlayerEnteredCellGameEvent evt = new(player, newCell.PrototypeDataRef);
                newCell.PlayerEnteredCellEvent.Invoke(evt);
                newCell.Region.PlayerEnteredCellEvent.Invoke(evt);
            }
        }

        public override void OnEnteredWorld(EntitySettings settings)
        {
            Player player = GetOwnerOfType<Player>();
            if (player == null)
            {
                Logger.Warn("OnEnteredWorld(): player == null");
                return;
            }

            Region region = Region;
            if (region == null)
            {
                Logger.Warn("OnEnteredWorld(): region == null");
                return;
            }

            player.UpdateScoringEventContext();

            var teamUpAgent = CurrentTeamUpAgent;
            if (teamUpAgent != null)
            {
                if (teamUpAgent.IsLiveTuningEnabled)
                {
                    SetOwnerTeamUpAgent(teamUpAgent);
                    teamUpAgent.ApplyTeamUpAffixesToAvatar(this);
                }
                else
                    Properties.RemoveProperty(PropertyEnum.AvatarTeamUpAgent);
            }

            InitAbilityKeyMappings();

            base.OnEnteredWorld(settings);

            Properties[PropertyEnum.AvatarTimePlayedStart] = Game.CurrentTime;

            // Enable primary resource regen (this will be disabled by mana behavior initialization if needed)
            foreach (PrimaryResourceManaBehaviorPrototype primaryManaBehaviorProto in GetPrimaryResourceManaBehaviors())
                EnableEnduranceRegen(primaryManaBehaviorProto.ManaType);

            // Assign powers
            InitializePowers();

            if (Game.InfinitySystemEnabled)
                InitializeInfinityBonuses();
            else
                InitializeOmegaBonuses();

            OnEnteredWorldSetTransformMode();

            // Last active time is checked in onEnteredWorldSetTransformMode() and ObjectiveTracker::doTrackerUpdate()
            Properties[PropertyEnum.AvatarLastActiveTime] = Game.CurrentTime;

            UpdateAvatarSynergyCondition();
            UpdateAvatarSynergyExperienceBonus();
            CurrentTeamUpAgent?.SetTeamUpsAtMaxLevel(player);   // Needed to calculate team-up synergies

            ApplyLiveTuneServerConditions();

            RestoreSelfAppliedPowerConditions();     // This needs to happen after we assign powers
            UpdateBoostConditionPauseState(region.PausesBoostConditions());

            // Unlock chapters and waypoints that should be unlocked by default
            player.UnlockChapters();
            player.UnlockWaypoints();

            RegionPrototype regionProto = region.Prototype;
            if (regionProto != null)
            {
                var waypointRef = regionProto.WaypointAutoUnlock;
                if (waypointRef != PrototypeId.Invalid)
                    player.UnlockWaypoint(waypointRef);
                if (regionProto.WaypointAutoUnlockList.HasValue())
                    foreach(var waypointUnlockRef in regionProto.WaypointAutoUnlockList)
                        player.UnlockWaypoint(waypointUnlockRef);
            }

            UpdateTalentPowers();

            var missionManager = player.MissionManager;
            if (missionManager != null)
            {
                // Restore missions from Avatar
                missionManager.RestoreAvatarMissions(this);
                // Update interest
                missionManager.UpdateMissionInterest();
            }

            // summoner condition
            foreach (var summon in new SummonedEntityIterator(this))
                summon.AddSummonerCondition(Id);

            // Finish the switch (if there was one)
            player.Properties.RemovePropertyRange(PropertyEnum.AvatarSwitchPending);

            // update achievement score
            player.AchievementManager.UpdateScore();

            // Update AOI of the owner player
            AreaOfInterest aoi = player.AOI;
            aoi.Update(RegionLocation.Position, true);

            // Assign region passive powers (e.g. min health tutorial power)
            AssignRegionPowers();

            // Spawn team-up / controlled entities
            RespawnPersistentAgents();

            if (regionProto != null)
            {
                if (regionProto.Chapter != PrototypeId.Invalid)
                    player.SetActiveChapter(regionProto.Chapter);

                if (regionProto.IsNPE == false)
                    player.UnlockNewPlayerUISystems();
            }

            ScheduleEntityEvent(_avatarEnteredRegionEvent, TimeSpan.Zero);

            player.TryDoVendorXPCapRollover();
        }

        private void ApplyLiveTuneServerConditions()
        {
            foreach (var conditionRef in GameDatabase.GlobalsPrototype.LiveTuneServerConditions)
            {
                var conditionProto = GameDatabase.GetPrototype<ConditionPrototype>(conditionRef);

                if (LiveTuningManager.GetLiveConditionTuningVar(conditionProto, ConditionTuningVar.eCTV_Enabled) != 1.0f)
                {
                    if (ConditionCollection.GetConditionByRef(conditionRef) != null) continue;
                    var condition = ConditionCollection.AllocateCondition();
                    condition.InitializeFromConditionPrototype(ConditionCollection.NextConditionId, Game, Id, Id, Id, conditionProto, TimeSpan.Zero);
                    ConditionCollection.AddCondition(condition);
                }
                else
                {
                    ConditionCollection.RemoveConditionsWithConditionPrototypeRef(conditionRef);
                }
            }
        }

        private void RemoveLiveTuneServerConditions()
        {
            foreach (var conditionRef in GameDatabase.GlobalsPrototype.LiveTuneServerConditions)
                ConditionCollection.RemoveConditionsWithConditionPrototypeRef(conditionRef);
        }

        public override void OnExitedWorld()
        {
            base.OnExitedWorld();

            // Clear dialog target
            Player player = GetOwnerOfType<Player>();
            player?.SetDialogTargetId(InvalidId, InvalidId);

            // despawn teamups / controlled entities
            DespawnPersistentAgents();

            CancelEnduranceEvents();

            // Pause boosts while not in the world
            UpdateBoostConditionPauseState(true);

            // Remove the avatar synergy condition
            if (_avatarSynergyConditionId != ConditionCollection.InvalidConditionId)
            {
                ConditionCollection.RemoveCondition(_avatarSynergyConditionId);
                _avatarSynergyConditionId = ConditionCollection.InvalidConditionId;
            }

            RemoveLiveTuneServerConditions();

            UpdateTimePlayed(player);

            Properties.RemovePropertyRange(PropertyEnum.PowersRespecResult);

            // Store missions to Avatar
            player?.MissionManager?.StoreAvatarMissions(this);

            // Cancel events
            EventScheduler scheduler = Game.GameEventScheduler;
            scheduler.CancelEvent(_refreshStatsPowerEvent);
            scheduler.CancelEvent(_transformModeExitPowerEvent);
            scheduler.CancelEvent(_transformModeChangeEvent);

            // Remove summoner conditions
            foreach (var summon in new SummonedEntityIterator(this))
                summon.RemoveSummonerCondition(Id);
        }

        public override void OnLocomotionStateChanged(LocomotionState oldState, LocomotionState newState)
        {
            base.OnLocomotionStateChanged(oldState, newState);
        }

        #endregion

        #region Time

        public TimeSpan GetTimePlayed()
        {
            TimeSpan savedTimePlayed = Properties[PropertyEnum.AvatarTotalTimePlayed];

            TimeSpan currentTimePlayed = TimeSpan.Zero;
            TimeSpan startTime = Properties[PropertyEnum.AvatarTimePlayedStart];
            if (startTime != TimeSpan.Zero)
                currentTimePlayed = Game.CurrentTime - startTime;

            return savedTimePlayed + currentTimePlayed;
        }

        private void UpdateTimePlayed(Player player)
        {
            player?.UpdateTimePlayed();

            Properties[PropertyEnum.AvatarTotalTimePlayed] = GetTimePlayed();
            Properties[PropertyEnum.AvatarTimePlayedStart] = TimeSpan.Zero;

            // AvatarLastActiveCalendarTime is used by the client to choose the voice line to play when the client logs in
            Properties[PropertyEnum.AvatarLastActiveTime] = Game.CurrentTime;
            Properties[PropertyEnum.AvatarLastActiveCalendarTime] = (long)Clock.UnixTime.TotalMilliseconds;
        }

        #endregion

        protected override void BuildString(StringBuilder sb)
        {
            base.BuildString(sb);

            sb.AppendLine($"{nameof(_playerName)}: {_playerName}");
            sb.AppendLine($"{nameof(_ownerPlayerDbId)}: 0x{OwnerPlayerDbId:X}");

            if (_guildId != GuildMember.InvalidGuildId)
            {
                sb.AppendLine($"{nameof(_guildId)}: {_guildId}");
                sb.AppendLine($"{nameof(_guildName)}: {_guildName}");
                sb.AppendLine($"{nameof(_guildMembership)}: {_guildMembership}");
            }

            for (int i = 0; i < _abilityKeyMappings.Count; i++)
                sb.AppendLine($"{nameof(_abilityKeyMappings)}[{i}]: {_abilityKeyMappings[i]}");
        }

        #region Scheduled Events

        private void AvatarEnteredRegion()
        {
            var player = GetOwnerOfType<Player>();
            if (player == null) return;

            var region = Region;
            region?.AvatarEnteredRegionEvent.Invoke(new(player, region.PrototypeDataRef));
            player.OnScoringEvent(new(ScoringEventType.RegionEnter));
        }

        public void ScheduleSwapInPower()
        {
            ScheduleEntityEventCustom(_activateSwapInPowerEvent, TimeSpan.FromMilliseconds(700));
            _activateSwapInPowerEvent.Get().Initialize(this);
        }

        private void ScheduleRecheckContinuousPower(TimeSpan delay)
        {
            if (_recheckContinuousPowerEvent.IsValid)
            {
                Game.GameEventScheduler.RescheduleEvent(_recheckContinuousPowerEvent, delay);
                return;
            }

            ScheduleEntityEvent(_recheckContinuousPowerEvent, delay);
        }

        private class AvatarEnteredRegionEvent : CallMethodEvent<Entity>
        {
            protected override CallbackDelegate GetCallback() => (t) => ((Avatar)t).AvatarEnteredRegion();
        }

        private class RefreshStatsPowersEvent : CallMethodEvent<Entity>
        {
            protected override CallbackDelegate GetCallback() => (t) => ((Avatar)t).RefreshStatsPower();
        }

        private class RecheckContinuousPowerEvent : CallMethodEvent<Entity>
        {
            protected override CallbackDelegate GetCallback() => (t) => ((Avatar)t).CheckContinuousPower();
        }

        private class DismissTeamUpAgentEvent : CallMethodEvent<Entity>
        {
            protected override CallbackDelegate GetCallback() => (t) => ((Avatar)t).DismissTeamUpAgent(true);
        }

        private class DespawnControlledEvent : CallMethodEvent<Entity>
        {
            protected override CallbackDelegate GetCallback() => (t) => ((Avatar)t).DespawnControlledAgent();
        }

        private class DelayedPowerActivationEvent : CallMethodEvent<Entity>
        {
            protected override CallbackDelegate GetCallback() => (t) => ((Avatar)t).DelayedPowerActivation();
        }

        private class ActivateSwapInPowerEvent : TargetedScheduledEvent<Entity>
        {
            public void Initialize(Avatar avatar)
            {
                _eventTarget = avatar;
            }

            public override bool OnTriggered()
            {
                Avatar avatar = (Avatar)_eventTarget;
                PrototypeId swapInPowerRef = GameDatabase.GlobalsPrototype.AvatarSwapInPower;

                PowerActivationSettings settings = new(avatar.Id, avatar.RegionLocation.Position, avatar.RegionLocation.Position);
                settings.Flags = PowerActivationSettingsFlags.NotifyOwner;

                return avatar.ActivatePower(swapInPowerRef, ref settings) == PowerUseResult.Success;
            }
        }

        private class EnableEnduranceRegenEvent : CallMethodEventParam1<Entity, ManaType>
        {
            protected override CallbackDelegate GetCallback() => (t, p1) => ((Avatar)t).EnableEnduranceRegen(p1);
        }

        private class UpdateEnduranceEvent : CallMethodEventParam1<Entity, ManaType>
        {
            protected override CallbackDelegate GetCallback() => (t, p1) => ((Avatar)t).UpdateEndurance(p1);
        }

        private class TransformModeChangeEvent : CallMethodEventParam2<Entity, PrototypeId, PrototypeId>
        {
            protected override CallbackDelegate GetCallback() => (t, p1, p2) => ((Avatar)t).DoTransformModeChangeCallback(p1, p2);
        }

        private class TransformModeExitPowerEvent : CallMethodEventParam1<Entity, PrototypeId>
        {
            protected override CallbackDelegate GetCallback() => (t, p1) => ((Avatar)t).DoTransformModeExitPowerCallback(p1);
        }

        private class UnassignMappedPowersForRespecEvent : CallMethodEvent<Entity>
        {
            protected override CallbackDelegate GetCallback() => (t) => ((Avatar)t).UnassignMappedPowersForRespec();
        }

        #endregion
    }
}<|MERGE_RESOLUTION|>--- conflicted
+++ resolved
@@ -107,12 +107,9 @@
 
         public AvatarModePrototype AvatarModePrototype { get => GameDatabase.GetPrototype<AvatarModePrototype>(Properties[PropertyEnum.AvatarMode]); }
         public AvatarMode AvatarMode { get => AvatarModePrototype?.AvatarModeEnum ?? AvatarMode.Invalid; }
-<<<<<<< HEAD
         public PrototypeGuid PrototypeGuid { get => GameDatabase.GetPrototypeGuid(PrototypeDataRef); }
-=======
         public Inventory ControlledInventory { get => GetInventory(InventoryConvenienceLabel.Controlled); }
         public Agent ControlledAgent { get => GetControlledAgent(); }
->>>>>>> 6911c228
 
         public Avatar(Game game) : base(game) { }
 
