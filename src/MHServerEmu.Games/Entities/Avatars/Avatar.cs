﻿using System.Text;
using Gazillion;
using MHServerEmu.Core.Extensions;
using MHServerEmu.Core.Helpers;
using MHServerEmu.Core.Logging;
using MHServerEmu.Core.Memory;
using MHServerEmu.Core.Serialization;
using MHServerEmu.Core.System.Random;
using MHServerEmu.Core.VectorMath;
using MHServerEmu.Games.Common;
using MHServerEmu.Games.Dialog;
using MHServerEmu.Games.Entities.Inventories;
using MHServerEmu.Games.Entities.Items;
using MHServerEmu.Games.Entities.Locomotion;
using MHServerEmu.Games.Entities.PowerCollections;
using MHServerEmu.Games.Events;
using MHServerEmu.Games.Events.Templates;
using MHServerEmu.Games.GameData;
using MHServerEmu.Games.GameData.Calligraphy;
using MHServerEmu.Games.GameData.Prototypes;
using MHServerEmu.Games.GameData.Tables;
using MHServerEmu.Games.Network;
using MHServerEmu.Games.Powers;
using MHServerEmu.Games.Properties;
using MHServerEmu.Games.Regions;
using MHServerEmu.Games.Social.Guilds;

namespace MHServerEmu.Games.Entities.Avatars
{
    public class Avatar : Agent
    {
        private static readonly Logger Logger = LogManager.CreateLogger();
        private static readonly TimeSpan StandardContinuousPowerRecheckDelay = TimeSpan.FromMilliseconds(150);

        private readonly EventPointer<ActivateSwapInPowerEvent> _activateSwapInPowerEvent = new();
        private readonly EventPointer<RecheckContinuousPowerEvent> _recheckContinuousPowerEvent = new();
        private readonly EventPointer<AvatarEnteredRegionEvent> _avatarEnteredRegionEvent = new();

        private RepString _playerName = new();
        private ulong _ownerPlayerDbId;
        private List<AbilityKeyMapping> _abilityKeyMappingList = new();

        private ulong _guildId = GuildMember.InvalidGuildId;
        private string _guildName = string.Empty;
        private GuildMembership _guildMembership = GuildMembership.eGMNone;
        private readonly PendingPowerData _continuousPowerData = new();
        private readonly PendingAction _pendingAction = new();

        public uint AvatarWorldInstanceId { get; } = 1;
        public string PlayerName { get => _playerName.Get(); }
        public ulong OwnerPlayerDbId { get => _ownerPlayerDbId; }
        public AbilityKeyMapping CurrentAbilityKeyMapping { get => _abilityKeyMappingList.FirstOrDefault(); }   // TODO: Save reference
        public Agent CurrentTeamUpAgent { get => GetTeamUpAgent(Properties[PropertyEnum.AvatarTeamUpAgent]); }
        public AvatarPrototype AvatarPrototype { get => Prototype as AvatarPrototype; }
        public int PrestigeLevel { get => Properties[PropertyEnum.AvatarPrestigeLevel]; }
        public override bool IsAtLevelCap { get => CharacterLevel >= GetAvatarLevelCap(); }

        public bool IsUsingGamepadInput { get; set; } = false;
        public PrototypeId CurrentTransformMode { get; private set; } = PrototypeId.Invalid;

        public override bool IsMovementAuthoritative => false;
        public override bool CanBeRepulsed => false;
        public override bool CanRepulseOthers => false;

        public bool IsContinuouslyAttacking { get => _continuousPowerData.PowerProtoRef != PrototypeId.Invalid; }
        public PrototypeId ContinuousPowerDataRef { get => _continuousPowerData.PowerProtoRef; }
        public ulong ContinuousAttackTarget { get => _continuousPowerData.TargetId; }

        public Power PendingPower { get => GetPower(_pendingAction.PowerProtoRef); }
        public PrototypeId PendingPowerDataRef { get => _pendingAction.PowerProtoRef; }
        public PendingActionState PendingActionState { get => _pendingAction.PendingActionState; }

        public PrototypeId TeamUpPowerRef { get => GameDatabase.GlobalsPrototype.TeamUpSummonPower; }
        public PrototypeId UltimatePowerRef { get => AvatarPrototype.UltimatePowerRef; }

        public Avatar(Game game) : base(game) { }

        public override bool Initialize(EntitySettings settings)
        {
            base.Initialize(settings);


            return true;
        }

        public override void OnPostInit(EntitySettings settings)
        {
            base.OnPostInit(settings);

            // TODO: Clean up this hardcoded mess

            AvatarPrototype avatarProto = AvatarPrototype;

            // Properties
            // AvatarLastActiveTime is needed for missions to show up in the tracker
            Properties[PropertyEnum.AvatarLastActiveCalendarTime] = 1509657924421;  // Nov 02 2017 21:25:24 GMT+0000
            Properties[PropertyEnum.AvatarLastActiveTime] = 161351646299;

            Properties[PropertyEnum.CombatLevel] = CharacterLevel;

            // HACK: Set health to max for new avatars
            if (Properties[PropertyEnum.Health] == 0)
                Properties[PropertyEnum.Health] = Properties[PropertyEnum.HealthMaxOther];

            // Resources
            // Ger primary resources defaults from PrimaryResourceBehaviors
            foreach (PrototypeId manaBehaviorId in avatarProto.PrimaryResourceBehaviors)
            {
                var behaviorPrototype = GameDatabase.GetPrototype<PrimaryResourceManaBehaviorPrototype>(manaBehaviorId);
                Curve manaCurve = GameDatabase.GetCurve(behaviorPrototype.BaseEndurancePerLevel);
                Properties[PropertyEnum.EnduranceBase, (int)behaviorPrototype.ManaType] = manaCurve.GetAt(60);
            }
;
            // Set primary resources
            Properties[PropertyEnum.EnduranceMaxOther] = Properties[PropertyEnum.EnduranceBase];
            Properties[PropertyEnum.EnduranceMax] = Properties[PropertyEnum.EnduranceMaxOther];
            Properties[PropertyEnum.Endurance] = Properties[PropertyEnum.EnduranceMax];
            Properties[PropertyEnum.EnduranceMaxOther, (int)ManaType.Type2] = Properties[PropertyEnum.EnduranceBase, (int)ManaType.Type2];
            Properties[PropertyEnum.EnduranceMax, (int)ManaType.Type2] = Properties[PropertyEnum.EnduranceMaxOther, (int)ManaType.Type2];
            Properties[PropertyEnum.Endurance, (int)ManaType.Type2] = Properties[PropertyEnum.EnduranceMax, (int)ManaType.Type2];

            // Secondary resource base is already present in the prototype's property collection as a curve property
            Properties[PropertyEnum.SecondaryResourceMax] = Properties[PropertyEnum.SecondaryResourceMaxBase];
            Properties[PropertyEnum.SecondaryResource] = Properties[PropertyEnum.SecondaryResourceMax];

            // Stats
            foreach (PrototypeId entryId in avatarProto.StatProgressionTable)
            {
                var entry = entryId.As<StatProgressionEntryPrototype>();

                if (entry.DurabilityValue > 0)
                    Properties[PropertyEnum.StatDurability] = entry.DurabilityValue;

                if (entry.StrengthValue > 0)
                    Properties[PropertyEnum.StatStrength] = entry.StrengthValue;

                if (entry.FightingSkillsValue > 0)
                    Properties[PropertyEnum.StatFightingSkills] = entry.FightingSkillsValue;

                if (entry.SpeedValue > 0)
                    Properties[PropertyEnum.StatSpeed] = entry.SpeedValue;

                if (entry.EnergyProjectionValue > 0)
                    Properties[PropertyEnum.StatEnergyProjection] = entry.EnergyProjectionValue;

                if (entry.IntelligenceValue > 0)
                    Properties[PropertyEnum.StatIntelligence] = entry.IntelligenceValue;
            }

            // REMOVEME
            // Unlock all stealable powers for Rogue
            if (avatarProto.StealablePowersAllowed.HasValue())
            {
                foreach (PrototypeId stealablePowerInfoProtoRef in avatarProto.StealablePowersAllowed)
                {
                    var stealablePowerInfo = stealablePowerInfoProtoRef.As<StealablePowerInfoPrototype>();
                    Properties[PropertyEnum.StolenPowerAvailable, stealablePowerInfo.Power] = true;
                }
            }

            // Initialize AbilityKeyMapping
            if (_abilityKeyMappingList.Count == 0)
            {
                AbilityKeyMapping abilityKeyMapping = new();
                abilityKeyMapping.SlotDefaultAbilities(this);
                _abilityKeyMappingList.Add(abilityKeyMapping);
            }
        }

        protected override void BindReplicatedFields()
        {
            base.BindReplicatedFields();

            _playerName.Bind(this, AOINetworkPolicyValues.AOIChannelProximity | AOINetworkPolicyValues.AOIChannelParty | AOINetworkPolicyValues.AOIChannelOwner);
        }

        protected override void UnbindReplicatedFields()
        {
            base.UnbindReplicatedFields();

            _playerName.Unbind();
        }

        public override bool Serialize(Archive archive)
        {
            bool success = base.Serialize(archive);

            if (archive.IsTransient)
            {
                success &= Serializer.Transfer(archive, ref _playerName);
                success &= Serializer.Transfer(archive, ref _ownerPlayerDbId);

                // There is an unused string here that is always empty
                string emptyString = string.Empty;
                success &= Serializer.Transfer(archive, ref emptyString);
                if (emptyString != string.Empty)
                    Logger.Warn($"Serialize(): emptyString is not empty!");

                if (archive.IsReplication)
                    success &= GuildMember.SerializeReplicationRuntimeInfo(archive, ref _guildId, ref _guildName, ref _guildMembership);
            }

            success &= Serializer.Transfer(archive, ref _abilityKeyMappingList);

            return success;
        }

        public void SetPlayer(Player player)
        {
            _playerName.Set(player.GetName());
            _ownerPlayerDbId = player.DatabaseUniqueId;
        }

        public void SetTutorialProps(HUDTutorialPrototype hudTutorialProto)
        {
            if (hudTutorialProto.AllowMovement == false)
                Properties[PropertyEnum.TutorialImmobilized] = true;
            if (hudTutorialProto.AllowPowerUsage == false)
                Properties[PropertyEnum.TutorialPowerLock] = true;
            if (hudTutorialProto.AllowTakingDamage == false)
                Properties[PropertyEnum.TutorialInvulnerable] = true;
        }

        public void ResetTutorialProps()
        {
            Properties.RemoveProperty(PropertyEnum.TutorialImmobilized);
            Properties.RemoveProperty(PropertyEnum.TutorialPowerLock);
            Properties.RemoveProperty(PropertyEnum.TutorialInvulnerable);
        }

        #region World and Positioning

        public override bool CanMove()
        {
            if (base.CanMove() == false)
                return IsInPendingActionState(PendingActionState.FindingLandingSpot);

            return PendingActionState != PendingActionState.VariableActivation && PendingActionState != PendingActionState.AvatarSwitchInProgress;
        }

        public override ChangePositionResult ChangeRegionPosition(Vector3? position, Orientation? orientation, ChangePositionFlags flags = ChangePositionFlags.None)
        {
            if (RegionLocation.IsValid() == false)
                return Logger.WarnReturn(ChangePositionResult.NotChanged, "ChangeRegionPosition(): Cannot change region position without entering the world first");

            // We only need to do AOI processing if the avatar is changing its position
            if (position == null)
            {
                if (orientation != null)
                    return base.ChangeRegionPosition(position, orientation, flags);
                else
                    return Logger.WarnReturn(ChangePositionResult.NotChanged, "ChangeRegionPosition(): No position or orientation provided");
            }

            // Get player for AOI update
            Player player = GetOwnerOfType<Player>();
            if (player == null) return Logger.WarnReturn(ChangePositionResult.NotChanged, "ChangeRegionPosition(): player == null");

            ChangePositionResult result;

            if (player.AOI.ContainsPosition(position.Value))
            {
                // Do a normal position change and update AOI if the position is loaded
                result = base.ChangeRegionPosition(position, orientation, flags);
                if (result == ChangePositionResult.PositionChanged)
                    player.AOI.Update(RegionLocation.Position);
            }
            else
            {
                // If we are moving outside of our AOI, start a teleport and exit world.
                // The avatar will be put back into the world when all cells at the destination are loaded.
                if (RegionLocation.Region.GetCellAtPosition(position.Value) == null)
                    return Logger.WarnReturn(ChangePositionResult.InvalidPosition, $"ChangeRegionPosition(): Invalid position {position.Value}");

                player.BeginTeleport(RegionLocation.RegionId, position.Value, orientation != null ? orientation.Value : Orientation.Zero);
                ExitWorld();
                player.AOI.Update(position.Value);
                result = ChangePositionResult.Teleport;
            }

            if (result == ChangePositionResult.PositionChanged)
                player.UpdateSpawnMap(position.Value);

            return result;
        }

        public bool DoDeathRelease(DeathReleaseRequestType requestType)
        {
            // Resurrect
            if (Resurrect() == false)
                return Logger.WarnReturn(false, $"DoDeathRelease(): Failed to resurrect avatar {this}");

            // Move to waypoint or some other place depending on the request and the region prototype
            Region region = Region;
            if (region == null) return Logger.WarnReturn(false, "DoDeathRelease(): region == null");

            Player owner = GetOwnerOfType<Player>();
            if (owner == null) return Logger.WarnReturn(false, "DoDeathRelease(): owner == null");

            switch (requestType)
            {
                case DeathReleaseRequestType.Checkpoint:
                    AvatarOnKilledInfoPrototype avatarOnKilledInfo = region.GetAvatarOnKilledInfo();
                    if (avatarOnKilledInfo == null) return Logger.WarnReturn(false, "DoDeathRelease(): avatarOnKilledInfo == null");

                    if (avatarOnKilledInfo.DeathReleaseBehavior == DeathReleaseBehavior.ReturnToWaypoint)
                    {
                        // Find the target for our respawn teleport
                        PrototypeId deathReleaseTarget = FindDeathReleaseTarget();
                        Logger.Debug($"DoDeathRelease(): {deathReleaseTarget.GetName()}");
                        if (deathReleaseTarget == PrototypeId.Invalid)
                            return Logger.WarnReturn(false, "DoDeathRelease(): Failed to find a target to move to");

                        Transition.TeleportToLocalTarget(owner, region.Prototype.StartTarget);
                    }
                    else 
                    {
                        return Logger.WarnReturn(false, $"DoDeathRelease(): Unimplemented behavior {avatarOnKilledInfo.DeathReleaseBehavior}");
                    }

                    break;

                default:
                    return Logger.WarnReturn(false, $"DoDeathRelease(): Unimplemented request type {requestType}");
            }

            return true;
        }

        private PrototypeId FindDeathReleaseTarget()
        {
            Region region = Region;
            if (region == null) return Logger.WarnReturn(PrototypeId.Invalid, "FindDeathReleaseTarget(): region == null");

            Area area = Area;
            if (area == null) return Logger.WarnReturn(PrototypeId.Invalid, "FindDeathReleaseTarget(): area == null");

            Cell cell = Cell;
            if (cell == null) return Logger.WarnReturn(PrototypeId.Invalid, "FindDeathReleaseTarget(): cell == null");

            // TODO: Add more overrides sources (DividedStartLocations, RegionStartTargetOverride property, etc.)

            // Check if there is an area / cell override
            PrototypeId areaRespawnOverride = area.GetRespawnOverride(cell);
            if (areaRespawnOverride != PrototypeId.Invalid)
                return areaRespawnOverride;

            // Check if there is a region-wide override
            if (region.Prototype.RespawnOverride != PrototypeId.Invalid)
                return region.Prototype.RespawnOverride;

            // Fall back to the region's start target as the last resort
            return region.Prototype.StartTarget;
        }

        #endregion

        #region Powers

        public bool PerformPreInteractPower(WorldEntity target, bool hasDialog)
        {
            var player = GetOwnerOfType<Player>();
            if (player == null) return false;

            var targetProto = target.WorldEntityPrototype;
            if (targetProto == null || IsExecutingPower) return false;

            var powerRef = targetProto.PreInteractPower;
            var powerProto = GameDatabase.GetPrototype<PowerPrototype>(powerRef);
            if (powerProto == null) return false;

            if (HasPowerInPowerCollection(powerRef) == false)
                AssignPower(powerRef, new(0, CharacterLevel, CombatLevel));

            if (powerProto.Activation != PowerActivationType.Passive)
            {
                PowerActivationSettings settings = new(Id, RegionLocation.Position, RegionLocation.Position);
                settings.Flags |= PowerActivationSettingsFlags.NotifyOwner;
                var result = ActivatePower(powerRef, ref settings);
                if (result != PowerUseResult.Success)
                    return Logger.WarnReturn(false, $"PerformPreInteractPower ActivatePower [{powerRef}] = {result}");
            }

            player.Properties[PropertyEnum.InteractTargetId] = target.Id;
            player.Properties[PropertyEnum.InteractHasDialog] = hasDialog;

            return true;
        }

        public bool PreInteractPowerEnd()
        {
            var player = GetOwnerOfType<Player>();
            if (player == null) return false;

            ulong targetId = player.Properties[PropertyEnum.InteractTargetId];
            player.Properties.RemoveProperty(PropertyEnum.InteractTargetId);
            player.Properties.RemoveProperty(PropertyEnum.InteractHasDialog);

            var targetEntity = Game.EntityManager.GetEntity<WorldEntity>(targetId);
            if (targetEntity == null) return false;

            player.Properties[PropertyEnum.InteractReadyForTargetId] = targetId;

            if (player.InterestedInEntity(this, AOINetworkPolicyValues.AOIChannelOwner))
                player.SendMessage(NetMessageOnPreInteractPowerEnd.CreateBuilder()
                    .SetIdTargetEntity(targetId)
                    .SetAvatarIndex(0).Build());

            return true;
        }

        public override bool OnPowerAssigned(Power power)
        {
            if (base.OnPowerAssigned(power) == false)
                return false;

            // Set charges to max if the assigned power uses charges
            if (Properties.HasProperty(new PropertyId(PropertyEnum.PowerChargesMax, power.PrototypeDataRef)) == false)
            {
                GlobalsPrototype globalsPrototype = GameDatabase.GlobalsPrototype;
                if (globalsPrototype == null) return Logger.WarnReturn(false, "OnPowerAssigned(): globalsPrototype == null");

                int powerChargesMax = power.Properties[PropertyEnum.PowerChargesMax, globalsPrototype.PowerPrototype];
                if (powerChargesMax > 0)
                {
                    PowerPrototype powerProto = power.Prototype;
                    if (powerProto?.CooldownOnPlayer == true)
                        Logger.Warn($"OnPowerAssigned(): CooldownOnPlayer not supported on power with charges.\n{power}");

                    Properties[PropertyEnum.PowerChargesAvailable, power.PrototypeDataRef] = powerChargesMax;
                    Properties[PropertyEnum.PowerChargesMax, power.PrototypeDataRef] = powerChargesMax;
                }
            }

            return true;
        }

        public override void ActivatePostPowerAction(Power power, EndPowerFlags flags)
        {
            base.ActivatePostPowerAction(power, flags);

            if (_continuousPowerData.PowerProtoRef == PrototypeId.Invalid)
                return;

            if (power.IsProcEffect() || power.IsItemPower())
                return;

            if (_continuousPowerData.PowerProtoRef == power.PrototypeDataRef && power.TriggersComboPowerOnEvent(PowerEventType.OnPowerEnd))
                return;

            if (flags.HasFlag(EndPowerFlags.ExplicitCancel) && power.IsRecurring() == false)
                return;

            if (flags.HasFlag(EndPowerFlags.ExitWorld) || flags.HasFlag(EndPowerFlags.Unassign))
                return;

            CheckContinuousPower();
        }

        public override void UpdateRecurringPowerApplication(PowerApplication powerApplication, PrototypeId powerProtoRef)
        {
            base.UpdateRecurringPowerApplication(powerApplication, powerProtoRef);

            // Update target from continuous power
            if (powerProtoRef == _continuousPowerData.PowerProtoRef)
            {
                powerApplication.TargetEntityId = _continuousPowerData.TargetId;
                powerApplication.TargetPosition = _continuousPowerData.TargetPosition;
            }
        }

        public override bool ShouldContinueRecurringPower(Power power, ref EndPowerFlags flags)
        {
            if (base.ShouldContinueRecurringPower(power, ref flags) == false)
                return false;

            if (power == null) return Logger.WarnReturn(false, "ShouldContinueRecurringPower(): power == null");

            AvatarPrototype avatarPrototype = AvatarPrototype;
            if (avatarPrototype.PrimaryResourceBehaviors.IsNullOrEmpty())
                return Logger.WarnReturn(false, "ShouldContinueRecurringPower(): avatarPrototype.PrimaryResourceBehaviors.IsNullOrEmpty()");

            // Check endurance (mana) costs
            foreach (PrototypeId primaryManaBehaviorProtoRef in avatarPrototype.PrimaryResourceBehaviors)
            {
                var primaryManaBehaviorProto = primaryManaBehaviorProtoRef.As<PrimaryResourceManaBehaviorPrototype>();
                if (primaryManaBehaviorProto == null)
                {
                    Logger.Warn("ShouldContinueRecurringPower(): primaryManaBehaviorProto == null");
                    continue;
                }

                float endurance = Properties[PropertyEnum.Endurance, (int)primaryManaBehaviorProto.ManaType];
                float enduranceCost = power.GetEnduranceCost(primaryManaBehaviorProto.ManaType, true);

                if (endurance < enduranceCost)
                {
                    flags |= EndPowerFlags.ExplicitCancel;
                    flags |= EndPowerFlags.NotEnoughEndurance;
                    return false;
                }
            }

            // Check if continuous power changed
            if (ContinuousPowerDataRef != power.PrototypeDataRef)
            {
                TimeSpan timeSinceLastActivation = Game.CurrentTime - power.LastActivateGameTime;

                if (power.GetChannelMinTime() > timeSinceLastActivation)
                    return true;

                flags |= EndPowerFlags.ExplicitCancel;
                return false;
            }

            // Check power's CanTriggerEval
            return power.CheckCanTriggerEval();
        }

        public void SetContinuousPower(PrototypeId powerProtoRef, ulong targetId, Vector3 targetPosition, uint randomSeed, bool notifyOwner = false)
        {
            // Validate client input
            Power power = GetPower(powerProtoRef);

            if (powerProtoRef != PrototypeId.Invalid && power == null)
                return;

            if (power != null && ((power.IsContinuous() || power.IsRecurring()) == false))
                return;

            // Check if anything changed
            bool noChanges = true;
            noChanges &= powerProtoRef == _continuousPowerData.PowerProtoRef;
            noChanges &= targetId == _continuousPowerData.TargetId;
            noChanges &= targetId == InvalidId && Vector3.DistanceSquared2D(_continuousPowerData.TargetPosition, targetPosition) <= 16f;
            if (noChanges)
                return;

            // Update data
            _continuousPowerData.SetData(powerProtoRef, targetId, targetPosition, InvalidId);
            _continuousPowerData.RandomSeed = randomSeed;

            if (_continuousPowerData.PowerProtoRef != PrototypeId.Invalid)
                ScheduleRecheckContinuousPower(StandardContinuousPowerRecheckDelay);

            // Notify clients
            PlayerConnectionManager networkManager = Game.NetworkManager;
            IEnumerable<PlayerConnection> interestedClients = networkManager.GetInterestedClients(this, AOINetworkPolicyValues.AOIChannelProximity, notifyOwner == false);
            if (interestedClients.Any() == false) return;

            // NOTE: Although NetMessageCancelPower is not an archive, it uses power prototype enums
            var continuousPowerUpdateMessage = NetMessageContinuousPowerUpdateToClient.CreateBuilder()
                .SetIdAvatar(Id)
                .SetPowerPrototypeId((ulong)powerProtoRef)
                .SetIdTargetEntity(targetId)
                .SetTargetPosition(targetPosition.ToNetStructPoint3())
                .SetRandomSeed(randomSeed)
                .Build();

            networkManager.SendMessageToMultiple(interestedClients, continuousPowerUpdateMessage);
        }

        public void ClearContinuousPower()
        {
            _continuousPowerData.SetData(PrototypeId.Invalid, InvalidId, Vector3.Zero, InvalidId);
            _continuousPowerData.RandomSeed = 0;

            if (_recheckContinuousPowerEvent.IsValid)
                Game.GameEventScheduler.CancelEvent(_recheckContinuousPowerEvent);
        }

        public void CheckContinuousPower()
        {
            // We could make this a bit cleaner with just a little bit of goto... After all... why not? Why shouldn't I?
            if (IsInWorld && _continuousPowerData.PowerProtoRef != PrototypeId.Invalid)
            {
                ulong targetId = _continuousPowerData.TargetId;
                Vector3 targetPosition = _continuousPowerData.TargetPosition;

                Power continuousPower = GetPower(_continuousPowerData.PowerProtoRef);
                if (continuousPower == null)
                {
                    Logger.Warn(string.Format(
                        "CheckContinuousPower(): Could not find continuous power to activate after previous power end.\nAvatar: {0}\nPower proto:{1}",
                        this,
                        GameDatabase.GetPrototypeName(_continuousPowerData.PowerProtoRef)));
                    return;
                }

                // We should either have no active power or the continuous powers needs to be recurring
                if (IsExecutingPower == false || (ActivePowerRef == _continuousPowerData.PowerProtoRef && continuousPower.IsRecurring()))
                {
                    WorldEntity target = Game.EntityManager.GetEntity<WorldEntity>(targetId);

                    bool targetIsValid = true;

                    bool targetIsAvailable = target != null && target.IsInWorld && target.IsTargetable(this);
                    if (continuousPower.NeedsTarget())
                    {
                        // The power needs a target and the specified target is not available
                        if (targetIsAvailable == false)
                            targetIsValid = false;
                    }
                    else if (targetId != InvalidId && targetIsAvailable == false)
                    {
                        // The power does not need a target, but it has one anyway, but it is not available
                        targetIsValid = false;
                    }

                    if (targetIsValid)
                    {
                        if (target?.RegionLocation.IsValid() == true)
                        {
                            // Update target position
                            switch (continuousPower.GetTargetingShape())
                            {
                                case TargetingShapeType.Self:
                                case TargetingShapeType.SingleTarget:
                                    targetPosition = target.RegionLocation.Position;
                                    break;

                                case TargetingShapeType.SkillShot:
                                case TargetingShapeType.SkillShotAlongGround:
                                    if (continuousPower.AlwaysTargetsMousePosition() == false)
                                        targetPosition = target.RegionLocation.Position;
                                    break;

                                default:
                                    if (continuousPower.AlwaysTargetsMousePosition() == false)
                                        targetPosition = target.RegionLocation.ProjectToFloor();
                                    break;
                            }
                        }

                        if (continuousPower.IsActive && continuousPower.IsRecurring())
                        {
                            // Update target position for recurring powers
                            _continuousPowerData.SetData(_continuousPowerData.PowerProtoRef, _continuousPowerData.TargetId,
                                targetPosition, _continuousPowerData.SourceItemId);
                        }
                        else
                        {
                            // Activate the power again
                            PowerActivationSettings settings = new(targetId, targetPosition, RegionLocation.Position);
                            settings.PowerRandomSeed = _continuousPowerData.RandomSeed;
                            settings.Flags |= PowerActivationSettingsFlags.Continuous;

                            // Update random seed
                            GRandom random = new((int)_continuousPowerData.RandomSeed);
                            _continuousPowerData.RandomSeed = (uint)random.Next(0, 10000);

                            // We omit ActivateContinuousPower(), continuousPower.UpdateContinuousPowerActivationSettings()
                            // and onContinuousPowerResumed becaused they are not really needed on the server.

                            PowerUseResult result = CanActivatePower(continuousPower, targetId, targetPosition);
                            if (result == PowerUseResult.Success)
                                ActivatePower(continuousPower, ref settings);
                            //else
                            //    Logger.Debug($"CheckContinuousPower(): result={result}");
                        }
                    }
                }

                // onContinuousPowerFailedActivate()
            }

            if (_continuousPowerData.PowerProtoRef != PrototypeId.Invalid)
                ScheduleRecheckContinuousPower(StandardContinuousPowerRecheckDelay);
        }

        public bool IsInPendingActionState(PendingActionState pendingActionState)
        {
            return _pendingAction.PendingActionState == pendingActionState;
        }

        public void CancelPendingAction()
        {
            //Logger.Debug("CancelPendingAction()");
            _pendingAction.Clear();
        }

        public PrototypeId GetOriginalPowerFromMappedPower(PrototypeId mappedPowerRef)
        {
            foreach (var kvp in Properties.IteratePropertyRange(PropertyEnum.AvatarMappedPower))
            {
                if ((PrototypeId)kvp.Value != mappedPowerRef) continue;
                Property.FromParam(kvp.Key, 0, out PrototypeId originalPower);
                return originalPower;
            }

            return PrototypeId.Invalid;
        }

        public PrototypeId GetMappedPowerFromOriginalPower(PrototypeId originalPowerRef)
        {
            foreach (var kvp in Properties.IteratePropertyRange(PropertyEnum.AvatarMappedPower, originalPowerRef))
            {
                PrototypeId mappedPowerRef = kvp.Value;

                if (mappedPowerRef == PrototypeId.Invalid)
                    Logger.Warn("GetMappedPowerFromOriginalPower(): mappedPowerRefTemp == PrototypeId.Invalid");

                return mappedPowerRef;
            }

            return PrototypeId.Invalid;
        }

        public override bool HasPowerWithKeyword(PowerPrototype powerProto, PrototypeId keywordProtoRef)
        {
            KeywordPrototype keywordPrototype = GameDatabase.GetPrototype<KeywordPrototype>(keywordProtoRef);
            if (keywordPrototype == null) return Logger.WarnReturn(false, "HasPowerWithKeyword(): keywordPrototype == null");

            // Check if the assigned power has the specified keyword
            Power power = GetPower(powerProto.DataRef);
            if (power != null)
                return power.HasKeyword(keywordPrototype);

            // Check if there are any keyword override in our properties
            int powerKeywordChange = Properties[PropertyEnum.PowerKeywordChange, powerProto.DataRef, keywordProtoRef];

            return powerKeywordChange == (int)TriBool.True || (powerProto.HasKeyword(keywordPrototype) && powerKeywordChange != (int)TriBool.False);
        }

        public override bool HasPowerInPowerProgression(PrototypeId powerRef)
        {
            if (GameDataTables.Instance.PowerOwnerTable.GetPowerProgressionEntry(PrototypeDataRef, powerRef) != null)
                return true;

            if (GameDataTables.Instance.PowerOwnerTable.GetTalentEntry(PrototypeDataRef, powerRef) != null)
                return true;

            return false;
        }

        public override bool GetPowerProgressionInfo(PrototypeId powerProtoRef, out PowerProgressionInfo info)
        {
            info = new();

            if (powerProtoRef == PrototypeId.Invalid)
                return Logger.WarnReturn(false, "GetPowerProgressionInfo(): powerProtoRef == PrototypeId.Invalid");

            AvatarPrototype avatarProto = AvatarPrototype;
            if (avatarProto == null)
                return Logger.WarnReturn(false, "GetPowerProgressionInfo(): avatarProto == null");

            PrototypeId progressionInfoPower = powerProtoRef;
            PrototypeId mappedPowerRef;

            // Check if this is a mapped power
            PrototypeId originalPowerRef = GetOriginalPowerFromMappedPower(powerProtoRef);
            if (originalPowerRef != PrototypeId.Invalid)
            {
                mappedPowerRef = powerProtoRef;
                progressionInfoPower = originalPowerRef;
            }
            else
            {
                mappedPowerRef = GetMappedPowerFromOriginalPower(powerProtoRef);
            }

            PowerOwnerTable powerOwnerTable = GameDataTables.Instance.PowerOwnerTable;

            // Initialize info
            // Case 1 - Progression Power
            PowerProgressionEntryPrototype powerProgressionEntry = powerOwnerTable.GetPowerProgressionEntry(avatarProto.DataRef, progressionInfoPower);
            if (powerProgressionEntry != null)
            {
                PrototypeId powerTabRef = powerOwnerTable.GetPowerProgressionTab(avatarProto.DataRef, progressionInfoPower);
                if (powerTabRef == PrototypeId.Invalid) return Logger.WarnReturn(false, "GetPowerProgressionInfo(): powerTabRef == PrototypeId.Invalid");

                info.InitForAvatar(powerProgressionEntry, mappedPowerRef, powerTabRef);
                return info.IsValid;
            }

            // Case 2 - Talent
            var talentEntryPair = powerOwnerTable.GetTalentEntryPair(avatarProto.DataRef, progressionInfoPower);
            var talentGroupPair = powerOwnerTable.GetTalentGroupPair(avatarProto.DataRef, progressionInfoPower);
            if (talentEntryPair.Item1 != null && talentGroupPair.Item1 != null)
            {
                info.InitForAvatar(talentEntryPair.Item1, talentGroupPair.Item1, talentEntryPair.Item2, talentGroupPair.Item2);
                return info.IsValid;
            }

            // Case 3 - Non-Progression Power
            info.InitNonProgressionPower(powerProtoRef);
            return info.IsValid;
        }

        public override int GetLatestPowerProgressionVersion()
        {
            if (AvatarPrototype == null) return 0;
            return AvatarPrototype.PowerProgressionVersion;
        }

        public bool IsValidTargetForCurrentPower(WorldEntity target)
        {
            if (_pendingAction.PowerProtoRef != PrototypeId.Invalid && IsInPendingActionState(PendingActionState.Targeting))
            {
                var power = GetPower(_pendingAction.PowerProtoRef);
                if (power == null) return false;
                return power.IsValidTarget(target);
            }
            else
                return IsHostileTo(target);
        }

        private bool AssignDefaultAvatarPowers()
        {
            Player player = GetOwnerOfType<Player>();
            if (player == null) return Logger.WarnReturn(false, "AssignHardcodedPowers(): player == null");

            PlayerPrototype playerPrototype = player.Prototype as PlayerPrototype;
            AvatarPrototype avatarPrototype = AvatarPrototype;

            PowerIndexProperties indexProps = new(0, CharacterLevel, CombatLevel);

            // Add game function powers (the order is the same as captured packets)
            AssignPower(GameDatabase.GlobalsPrototype.AvatarSwapChannelPower, indexProps);
            AssignPower(GameDatabase.GlobalsPrototype.AvatarSwapInPower, indexProps);
            AssignPower(GameDatabase.GlobalsPrototype.ReturnToHubPower, indexProps);
            AssignPower(GameDatabase.GlobalsPrototype.ReturnToFieldPower, indexProps);
            AssignPower(GameDatabase.GlobalsPrototype.TeleportToPartyMemberPower, indexProps);
            AssignPower(GameDatabase.GlobalsPrototype.TeamUpSummonPower, indexProps);
            AssignPower(GameDatabase.GlobalsPrototype.PetTechVacuumPower, indexProps);
            AssignPower(avatarPrototype.ResurrectOtherEntityPower, indexProps);
            AssignPower(avatarPrototype.StatsPower, indexProps);
            AssignPower(GameDatabase.GlobalsPrototype.AvatarHealPower, indexProps);

            // Progression table powers
            foreach (var powerProgressionEntry in avatarPrototype.GetPowersUnlockedAtLevel(-1, true))
                AssignPower(powerProgressionEntry.PowerAssignment.Ability, indexProps);

            // Mapped powers (power replacements from talents)
            // AvatarPrototype -> TalentGroups -> Talents -> Talent -> ActionsTriggeredOnPowerEvent -> PowerEventContext -> MappedPower
            foreach (var talentGroup in avatarPrototype.TalentGroups)
            {
                foreach (var talentEntry in talentGroup.Talents)
                {
                    var talent = talentEntry.Talent.As<SpecializationPowerPrototype>();

                    foreach (var powerEventAction in talent.ActionsTriggeredOnPowerEvent)
                    {
                        if (powerEventAction.PowerEventContext is PowerEventContextMapPowersPrototype mapPowerEvent)
                        {
                            foreach (MapPowerPrototype mapPower in mapPowerEvent.MappedPowers)
                            {
                                AssignPower(mapPower.MappedPower, indexProps);
                            }
                        }
                    }
                }
            }

            // Stolen powers for Rogue
            if (avatarPrototype.StealablePowersAllowed.HasValue())
            {
                foreach (PrototypeId stealablePowerInfoProtoRef in avatarPrototype.StealablePowersAllowed)
                {
                    var stealablePowerInfo = stealablePowerInfoProtoRef.As<StealablePowerInfoPrototype>();
                    AssignPower(stealablePowerInfo.Power, indexProps);
                }
            }

            // Assign hidden passive powers
            if (avatarPrototype.HiddenPassivePowers.HasValue())
            {
                foreach (AbilityAssignmentPrototype abilityAssignmentProto in avatarPrototype.HiddenPassivePowers)
                    AssignPower(abilityAssignmentProto.Ability, indexProps);
            }

            // Travel
            AssignPower(avatarPrototype.TravelPower, indexProps);

            // Emotes
            // Starting emotes
            foreach (AbilityAssignmentPrototype emoteAssignment in playerPrototype.StartingEmotes)
            {
                PrototypeId emoteProtoRef = emoteAssignment.Ability;
                if (GetPower(emoteProtoRef) != null) continue;
                if (AssignPower(emoteProtoRef, indexProps) == null)
                    Logger.Warn($"AssignDefaultAvatarPowers(): Failed to assign starting emote {GameDatabase.GetPrototypeName(emoteProtoRef)} to {this}");
            }

            // Unlockable emotes
            foreach (var kvp in player.Properties.IteratePropertyRange(PropertyEnum.AvatarEmoteUnlocked, PrototypeDataRef))
            {
                Property.FromParam(kvp.Key, 1, out PrototypeId emoteProtoRef);
                if (GetPower(emoteProtoRef) != null) continue;
                if (AssignPower(emoteProtoRef, indexProps) == null)
                    Logger.Warn($"AssignDefaultAvatarPowers(): Failed to assign unlockable emote {GameDatabase.GetPrototypeName(emoteProtoRef)} to {this}");
            }

            return true;
        }

        #endregion

        #region Progression

        public override long AwardXP(long amount, bool showXPAwardedText)
        {
            long awardedAmount = base.AwardXP(amount, showXPAwardedText);

            // Award XP to the current team-up as well if there is one
            CurrentTeamUpAgent?.AwardXP(amount, showXPAwardedText);

            return awardedAmount;
        }

        public static int GetAvatarLevelCap()
        {
            AdvancementGlobalsPrototype advancementProto = GameDatabase.AdvancementGlobalsPrototype;
            return advancementProto != null ? advancementProto.GetAvatarLevelCap() : 0;
        }

        public override long GetLevelUpXPRequirement(int level)
        {
            AdvancementGlobalsPrototype advancementProto = GameDatabase.AdvancementGlobalsPrototype;
            if (advancementProto == null) return Logger.WarnReturn(0, "GetLevelUpXPRequirement(): advancementProto == null");

            return advancementProto.GetAvatarLevelUpXPRequirement(level);
        }

        public override int TryLevelUp(Player owner)
        {
            int levelDelta = base.TryLevelUp(owner);

            if (levelDelta != 0)
                CombatLevel = Math.Clamp(CombatLevel + levelDelta, 1, GetAvatarLevelCap());

            return levelDelta;
        }

        public long ApplyXPModifiers(long xp, TuningTable tuningTable = null)
        {
            // TODO: live tuning

            if (IsInWorld == false)
                return 0;

            float xpMult = 1f;

            // Region bonus
            Region region = Region;
            if (region != null)
                xpMult *= 1f + region.Properties[PropertyEnum.ExperienceBonusPct];

            // Tuning table modifiers
            if (tuningTable != null)
            {
                TuningPrototype tuningProto = tuningTable.Prototype;
                if (tuningProto == null) return Logger.WarnReturn(0L, "ApplyXPModifiers(): tuningProto == null");

                // Apply difficulty index modifier
                Curve difficultyIndexCurve = tuningProto.PlayerXPByDifficultyIndexCurve.AsCurve();
                if (difficultyIndexCurve == null) return Logger.WarnReturn(0L, "ApplyXPModifiers(): difficultyIndexCurve == null");
                xpMult *= difficultyIndexCurve.GetAt(tuningTable.DifficultyIndex);

                // Apply unconditional tuning table multiplier
                xpMult *= tuningProto.PctXPMultiplier;
            }

            return xpMult != 1f ? (long)MathF.Round(xp * xpMult) : xp;
        }

        protected override bool OnLevelUp(int oldLevel, int newLevel)
        {
            Properties[PropertyEnum.Health] = Properties[PropertyEnum.HealthMaxOther];

            // Slot unlocked default abilities
            AbilityKeyMapping currentAbilityKeyMapping = CurrentAbilityKeyMapping;
            if (CurrentAbilityKeyMapping != null)
            {
                foreach (HotkeyData hotkeyData in currentAbilityKeyMapping.GetDefaultAbilities(this, oldLevel))
                {
                    Logger.Debug($"OnLevelUp(): {hotkeyData}");
                    currentAbilityKeyMapping.SetAbilityInAbilitySlot(hotkeyData.AbilityProtoRef, hotkeyData.AbilitySlot);
                }
            }

            SendLevelUpMessage();

            var player = GetOwnerOfType<Player>();
            if (player == null) return false;
            Region?.AvatarLeveledUpEvent.Invoke(new(player, PrototypeDataRef, newLevel));

            return true;
        }

        protected override void SetCharacterLevel(int characterLevel)
        {
            base.SetCharacterLevel(characterLevel);

            Player owner = GetOwnerOfType<Player>();
            owner?.OnAvatarCharacterLevelChanged(this);
        }

        protected override void SetCombatLevel(int combatLevel)
        {
            base.SetCombatLevel(combatLevel);

            Agent teamUpAgent = CurrentTeamUpAgent;
            if (teamUpAgent != null)
                teamUpAgent.CombatLevel = combatLevel;
        }

        #endregion

        #region Interaction

        private bool OLD_HandleBowlingBallItem(Player player)
        {
            var bowlingBallProtoRef = (PrototypeId)7835010736274089329; // Entity/Items/Consumables/Prototypes/AchievementRewards/ItemRewards/BowlingBallItem
            var itemPower = (PrototypeId)18211158277448213692; // BowlingBallItemPower
                                                               // itemPower = bowlingBallItem.Item.ActionsTriggeredOnItemEvent.ItemActionSet.Choices.ItemActionUsePower.Power

            // Destroy bowling balls that are already present in the player general inventory
            Inventory inventory = player.GetInventory(InventoryConvenienceLabel.General);

            // A player can't have more than ten balls
            if (inventory.GetMatchingEntities(bowlingBallProtoRef) >= 10) return false;

            // Give the player a new bowling ball
            player.Game.LootManager.GiveItem(bowlingBallProtoRef, player);

            // Assign bowling ball power if the player's avatar doesn't have one
            Avatar avatar = player.CurrentAvatar;
            if (avatar.HasPowerInPowerCollection(itemPower) == false)
                avatar.AssignPower(itemPower, new(0, avatar.CharacterLevel, avatar.CombatLevel));

            return true;
        }

        public override bool UseInteractableObject(ulong entityId, PrototypeId missionRef)
        {
            Player player = GetOwnerOfType<Player>();
            if (player == null) return Logger.WarnReturn(false, "UseInteractableObject(): player == null");

            var region = Region;
            if (region == null)
<<<<<<< HEAD
            {   
=======
            {
>>>>>>> ad9eb34e
                // We need to send NetMessageMissionInteractRelease here, or the client UI will get locked
                player.MissionInteractRelease(this, missionRef);
                return false;
            }

            if (entityId == InvalidId)
            {
<<<<<<< HEAD
                region?.NotificationInteractEvent.Invoke(new(player, missionRef));
=======
                //region?.NotificationInteractEvent.Invoke(new(player, missionRef));
>>>>>>> ad9eb34e
                return true;
            }

            var interactableObject = Game.EntityManager.GetEntity<WorldEntity>(entityId);
            if (interactableObject == null || CanInteract(player, interactableObject) == false)
            {
                player.MissionInteractRelease(this, missionRef);
                return false;
            }

            Logger.Trace($"UseInteractableObject(): {this} => {interactableObject}");

            // old hardcode
            if (interactableObject.PrototypeDataRef == (PrototypeId)16537916167475500124) // BowlingBallReturnDispenser
                return OLD_HandleBowlingBallItem(player);
            if (PrototypeName.Contains("DangerRoom")) return false;// fix for scenario crashes                
            // end

            var objectProto = interactableObject.WorldEntityPrototype;
            if (objectProto.PreInteractPower != PrototypeId.Invalid)
            {
                ulong targetId = player.Properties[PropertyEnum.InteractReadyForTargetId];
                player.Properties.RemoveProperty(PropertyEnum.InteractReadyForTargetId);
                if (targetId != entityId) return Logger.WarnReturn(false, "UseInteractableObject(): targetId != entityId");
            }

            if (interactableObject.IsInWorld == false && interactableObject is Item item)
                item.InteractWithAvatar(this);

<<<<<<< HEAD
            region.PlayerInteractEvent.Invoke(new(player, interactableObject, missionRef));
=======
            //region.PlayerInteractEvent.Invoke(new(player, interactableObject, missionRef));
>>>>>>> ad9eb34e

            if (interactableObject.Properties[PropertyEnum.EntSelActHasInteractOption])
                interactableObject.TriggerEntityActionEvent(EntitySelectorActionEventType.OnPlayerInteract);

            if (interactableObject is Transition transition)
                transition.UseTransition(player);

            interactableObject.OnInteractedWith(this);

            return true;
        }

        private bool CanInteract(Player player, WorldEntity interactableObject)
        {
            if (IsAliveInWorld == false) return false;

            if (interactableObject.IsInWorld)
            {
                if (InInteractRange(interactableObject, InteractionMethod.Use) == false) return false;
            }
            else
            {
                if (player.Owns(interactableObject.Id) == false) return false;
            }

            InteractData data = null;
            var iteractionStatus = InteractionManager.CallGetInteractionStatus(new EntityDesc(interactableObject), this, 
                InteractionOptimizationFlags.None, InteractionFlags.None, ref data);
            return iteractionStatus != InteractionMethod.None;
        }

        public override bool InInteractRange(WorldEntity interactee, InteractionMethod interaction, bool interactFallbackRange = false)
        {
            if (IsUsingGamepadInput)
            {
                if (IsSingleInteraction(interaction) == false && interaction.HasFlag(InteractionMethod.Throw)) return false;
                if (IsInWorld == false && interactee.IsInWorld == false) return false;
                return InGamepadInteractRange(interactee);
            }
            return base.InInteractRange(interactee, interaction, interactFallbackRange);
        }

        public bool InGamepadInteractRange(WorldEntity interactee)
        {
            var gamepadGlobals = GameDatabase.GamepadGlobalsPrototype;
            if (gamepadGlobals == null || RegionLocation.Region == null) return false;

            Vector3 direction = Forward;
            Vector3 interacteePosition = interactee.RegionLocation.Position;
            Vector3 avatarPosition = RegionLocation.Position;
            Vector3 velocity = Vector3.Normalize2D(interacteePosition - avatarPosition);

            float minAngle = Math.Abs(MathHelper.ToDegrees(Vector3.Angle2D(direction, velocity)));
            float distance = Vector3.Distance2D(interacteePosition, avatarPosition);

            if (distance < Bounds.Radius + gamepadGlobals.GamepadInteractBoundsIncrease)
                return true;

            if (minAngle < gamepadGlobals.GamepadInteractionHalfAngle)
            {
                Bounds capsuleBound = new();
                capsuleBound.InitializeCapsule(0.0f, 500, BoundsCollisionType.Overlapping, BoundsFlags.None);
                capsuleBound.Center = avatarPosition + (direction * gamepadGlobals.GamepadInteractionOffset);

                velocity *= gamepadGlobals.GamepadInteractRange + Bounds.Radius;
                float timeOfIntersection = 1.0f;
                Vector3? resultNormal = null;
                return capsuleBound.Sweep(interactee.Bounds, Vector3.Zero, velocity, ref timeOfIntersection, ref resultNormal);
            }

            return false;
        }

        #endregion

        #region Inventories

        public InventoryResult GetEquipmentInventoryAvailableStatus(PrototypeId invProtoRef)
        {
            AvatarPrototype avatarProto = AvatarPrototype;
            if (avatarProto == null) return Logger.WarnReturn(InventoryResult.UnknownFailure, "GetEquipmentInventoryAvailableStatus(): avatarProto == null");

            foreach (AvatarEquipInventoryAssignmentPrototype equipInvEntryProto in avatarProto.EquipmentInventories)
            {
                if (equipInvEntryProto == null)
                {
                    Logger.Warn("GetEquipmentInventoryAvailableStatus(): equipInvEntryProto == null");
                    continue;
                }

                if (equipInvEntryProto.Inventory == invProtoRef)
                {
                    if (CharacterLevel < equipInvEntryProto.UnlocksAtCharacterLevel)
                        return InventoryResult.InvalidEquipmentInventoryNotUnlocked;
                    else
                        return InventoryResult.Success;
                }
            }

            return InventoryResult.UnknownFailure;
        }

        public override void OnOtherEntityAddedToMyInventory(Entity entity, InventoryLocation invLoc, bool unpackedArchivedEntity)
        {
            base.OnOtherEntityAddedToMyInventory(entity, invLoc, unpackedArchivedEntity);

            if (invLoc.InventoryConvenienceLabel == InventoryConvenienceLabel.Costume)
                ChangeCostume(entity.PrototypeDataRef);
        }

        public override void OnOtherEntityRemovedFromMyInventory(Entity entity, InventoryLocation invLoc)
        {
            base.OnOtherEntityRemovedFromMyInventory(entity, invLoc);

            if (invLoc.InventoryConvenienceLabel == InventoryConvenienceLabel.Costume)
                ChangeCostume(PrototypeId.Invalid);
        }

        public bool ChangeCostume(PrototypeId costumeProtoRef)
        {
            CostumePrototype costumeProto = null;

            if (costumeProtoRef != PrototypeId.Invalid)
            {
                // Make sure we have a valid costume prototype
                costumeProto = GameDatabase.GetPrototype<CostumePrototype>(costumeProtoRef);
                if (costumeProto == null)
                    return Logger.WarnReturn(false, $"ChangeCostume(): {costumeProtoRef} is not a valid costume prototype ref");
            }

            Properties[PropertyEnum.CostumeCurrent] = costumeProtoRef;

            // Update avatar library
            Player owner = GetOwnerOfType<Player>();
            if (owner == null) return Logger.WarnReturn(false, "ChangeCostume(): owner == null");

            // NOTE: Avatar mode is hardcoded to 0 since hardcore and ladder avatars never got implemented
            owner.Properties[PropertyEnum.AvatarLibraryCostume, 0, PrototypeDataRef] = costumeProtoRef;

            return true;
        }

        protected override bool InitInventories(bool populateInventories)
        {
            bool success = base.InitInventories(populateInventories);

            AvatarPrototype avatarProto = AvatarPrototype;
            foreach (AvatarEquipInventoryAssignmentPrototype equipInvAssignment in avatarProto.EquipmentInventories)
            {
                if (AddInventory(equipInvAssignment.Inventory, populateInventories ? equipInvAssignment.LootTable : PrototypeId.Invalid) == false)
                {
                    success = false;
                    Logger.Warn($"InitInventories(): Failed to add inventory {GameDatabase.GetPrototypeName(equipInvAssignment.Inventory)} to {this}");
                }
            }

            return success;
        }

        #endregion

        #region Omega and Infinity

        public long GetInfinityPointsSpentOnBonus(PrototypeId infinityGemBonusRef, bool getTempPoints)
        {
            if (getTempPoints)
            {
                long pointsSpent = Properties[PropertyEnum.InfinityPointsSpentTemp, infinityGemBonusRef];
                if (pointsSpent >= 0) return pointsSpent;
            }

            return Properties[PropertyEnum.InfinityPointsSpentTemp, infinityGemBonusRef];
        }

        public int GetOmegaPointsSpentOnBonus(PrototypeId omegaBonusRef, bool getTempPoints)
        {
            if (getTempPoints)
            {
                int pointsSpent = Properties[PropertyEnum.OmegaSpecTemp, omegaBonusRef];
                if (pointsSpent >= 0) return pointsSpent;
            }

            return Properties[PropertyEnum.OmegaSpec, omegaBonusRef];
        }

        #endregion

        #region Team-Ups

        public void SelectTeamUpAgent(PrototypeId teamUpProtoRef)
        {
            if (teamUpProtoRef == PrototypeId.Invalid || IsTeamUpAgentUnlocked(teamUpProtoRef) == false) return;
            Agent currentTeamUp = CurrentTeamUpAgent;
            if (currentTeamUp != null)
                if (currentTeamUp.IsInWorld || currentTeamUp.PrototypeDataRef == teamUpProtoRef) return;

            Properties[PropertyEnum.AvatarTeamUpAgent] = teamUpProtoRef;
            LinkTeamUpAgent(CurrentTeamUpAgent);
            Player player = GetOwnerOfType<Player>();
            player.Properties[PropertyEnum.AvatarLibraryTeamUp, 0, Prototype.DataRef] = teamUpProtoRef;

            // TODO affixes, event PlayerActivatedTeamUpGameEvent
        }

        public void SummonTeamUpAgent()
        {
            Agent teamUp = CurrentTeamUpAgent;
            if (teamUp == null) return;
            if (teamUp.IsInWorld) return;

            Properties[PropertyEnum.AvatarTeamUpIsSummoned] = true;
            Properties[PropertyEnum.AvatarTeamUpStartTime] = (long)Game.CurrentTime.TotalMilliseconds;
            //Power power = GetPower(TeamUpPowerRef);
            //Properties[PropertyEnum.AvatarTeamUpDuration] = power.GetCooldownDuration();

            ActivateTeamUpAgent(true);
        }

        public bool ClearSummonedTeamUpAgent(Agent teamUpAgent)
        {
            if (teamUpAgent != CurrentTeamUpAgent)
                return Logger.WarnReturn(false, "CleanUpSummonedTeamUpAgent(): teamUpAgent != CurrentTeamUpAgent");

            Properties.RemoveProperty(PropertyEnum.AvatarTeamUpIsSummoned);
            Properties.RemoveProperty(PropertyEnum.AvatarTeamUpStartTime);
            //Properties.RemoveProperty(PropertyEnum.AvatarTeamUpDuration);

            return true;
        }

        public void DismissTeamUpAgent()
        {
            Agent teamUp = CurrentTeamUpAgent;
            if (teamUp == null) return;
            if (teamUp.IsAliveInWorld)
            {
                teamUp.Kill();
            }
        }

        public void LinkTeamUpAgent(Agent teamUpAgent)
        {
            Properties[PropertyEnum.AvatarTeamUpAgentId] = teamUpAgent.Id;
            teamUpAgent.Properties[PropertyEnum.TeamUpOwnerId] = Id;
            teamUpAgent.Properties[PropertyEnum.PowerUserOverrideID] = Id;

            teamUpAgent.CombatLevel = CombatLevel;
        }

        public bool IsTeamUpAgentUnlocked(PrototypeId teamUpProtoRef)
        {
            return GetTeamUpAgent(teamUpProtoRef) != null;
        }

        public Agent GetTeamUpAgent(PrototypeId teamUpProtoRef)
        {
            if (teamUpProtoRef == PrototypeId.Invalid) return null;
            Player player = GetOwnerOfType<Player>();
            return player?.GetTeamUpAgent(teamUpProtoRef);
        }

        private void ActivateTeamUpAgent(bool playIntro)
        {
            Agent teamUp = CurrentTeamUpAgent;
            if (teamUp == null) return;

            // Resurrect or restore team-up health
            if (teamUp.IsDead)
                teamUp.Resurrect();
            else
                teamUp.Properties[PropertyEnum.Health] = teamUp.Properties[PropertyEnum.HealthMax];

            using EntitySettings settings = ObjectPoolManager.Instance.Get<EntitySettings>();
            if (playIntro)
                settings.OptionFlags = EntitySettingsOptionFlags.IsNewOnServer | EntitySettingsOptionFlags.IsClientEntityHidden;

            teamUp.EnterWorld(RegionLocation.Region, teamUp.GetPositionNearAvatar(this), RegionLocation.Orientation, settings);
            teamUp.AIController.Blackboard.PropertyCollection[PropertyEnum.AIAssistedEntityID] = Id; // link to owner
        }

        private void DeactivateTeamUpAgent()
        {
            CurrentTeamUpAgent?.ExitWorld();
        }

        #endregion

        #region Event Handlers

        public override void OnAreaChanged(RegionLocation oldLocation, RegionLocation newLocation)
        {
            base.OnAreaChanged(oldLocation, newLocation);

            var oldArea = oldLocation.Area;
            var newArea = newLocation.Area;
            if (oldArea == newArea) return;

            var player = GetOwnerOfType<Player>();
            if (player == null) return;

            if (oldArea != null)
            {
                PlayerLeftAreaGameEvent evt = new(player, oldArea.PrototypeDataRef);
                oldArea.PopulationArea?.OnPlayerLeft();
                oldArea.PlayerLeftAreaEvent.Invoke(evt);
                oldArea.Region.PlayerLeftAreaEvent.Invoke(evt);
            }

            if (newArea != null)
            {
                // TODO Achievement?
                PlayerEnteredAreaGameEvent evt = new(player, newArea.PrototypeDataRef);
                newArea.PopulationArea?.OnPlayerEntered();
                newArea.PlayerEnteredAreaEvent.Invoke(evt);
                newArea.Region.PlayerEnteredAreaEvent.Invoke(evt);
            }
        }

        public override void OnCellChanged(RegionLocation oldLocation, RegionLocation newLocation, ChangePositionFlags flags)
        {
            base.OnCellChanged(oldLocation, newLocation, flags);

            Cell oldCell = oldLocation.Cell;
            Cell newCell = newLocation.Cell;
            if (oldCell == newCell) return;

            var player = GetOwnerOfType<Player>();
            if (player == null) return;

            if (oldCell != null)
            {
                PlayerLeftCellGameEvent evt = new(player, oldCell.PrototypeDataRef);
                oldCell.PlayerLeftCellEvent.Invoke(evt);
                oldCell.Region.PlayerLeftCellEvent.Invoke(evt);
            }

            if (newCell != null)
            {
                PlayerEnteredCellGameEvent evt = new(player, newCell.PrototypeDataRef);
                newCell.PlayerEnteredCellEvent.Invoke(evt);
                newCell.Region.PlayerEnteredCellEvent.Invoke(evt);
            }
        }

        public override void OnEnteredWorld(EntitySettings settings)
        {
            Player player = GetOwnerOfType<Player>();
            if (player == null)
            {
                Logger.Warn("OnEnteredWorld(): player == null");
                return;
            }

            base.OnEnteredWorld(settings);
            AssignDefaultAvatarPowers();

            // auto unlock chapters and Waypoinst
            player.UnlockChapters();
            player.UnlockWaypoints();

            var region = Region;
            var regionProto = region?.Prototype;
            if (regionProto != null)
            {
                var waypointRef = regionProto.WaypointAutoUnlock;
                if (waypointRef != PrototypeId.Invalid)
                    player.UnlockWaypoint(waypointRef);
                if (regionProto.WaypointAutoUnlockList.HasValue())
                    foreach(var waypointUnlockRef in regionProto.WaypointAutoUnlockList)
                        player.UnlockWaypoint(waypointUnlockRef);
            }

            // Restore missions from Avatar
            player.MissionManager?.RestoreAvatarMissions(this);

            // Update AOI of the owner player
            AreaOfInterest aoi = player.AOI;
            aoi.Update(RegionLocation.Position, true);

            if (Properties[PropertyEnum.AvatarTeamUpAgent] != PrototypeId.Invalid)
            {
                LinkTeamUpAgent(CurrentTeamUpAgent);
                if (Properties[PropertyEnum.AvatarTeamUpIsSummoned])
                    ActivateTeamUpAgent(true);  // We may want to disable the intro animation in some cases
            }        

            if (regionProto?.Chapter != PrototypeId.Invalid)
                player.SetActiveChapter(regionProto.Chapter);

            ScheduleEntityEvent(_avatarEnteredRegionEvent, TimeSpan.Zero);
        }

        public override void OnExitedWorld()
        {
            base.OnExitedWorld();

            // Clear dialog target
            Player player = GetOwnerOfType<Player>();
            player?.SetDialogTarget(InvalidId, InvalidId);

            DeactivateTeamUpAgent();

            Inventory summonedInventory = GetInventory(InventoryConvenienceLabel.Summoned);
            summonedInventory?.DestroyContained();

            // Store missions to Avatar
            Player player = GetOwnerOfType<Player>();
            player?.MissionManager?.StoreAvatarMissions(this);
        }

        public override void OnLocomotionStateChanged(LocomotionState oldState, LocomotionState newState)
        {
            base.OnLocomotionStateChanged(oldState, newState);
        }

        #endregion

        protected override void BuildString(StringBuilder sb)
        {
            base.BuildString(sb);

            sb.AppendLine($"{nameof(_playerName)}: {_playerName}");
            sb.AppendLine($"{nameof(_ownerPlayerDbId)}: 0x{OwnerPlayerDbId:X}");

            if (_guildId != GuildMember.InvalidGuildId)
            {
                sb.AppendLine($"{nameof(_guildId)}: {_guildId}");
                sb.AppendLine($"{nameof(_guildName)}: {_guildName}");
                sb.AppendLine($"{nameof(_guildMembership)}: {_guildMembership}");
            }

            for (int i = 0; i < _abilityKeyMappingList.Count; i++)
                sb.AppendLine($"{nameof(_abilityKeyMappingList)}[{i}]: {_abilityKeyMappingList[i]}");
        }

        #region Scheduled Events

        private void AvatarEnteredRegion()
        {
            var player = GetOwnerOfType<Player>();
            if (player == null) return;

            var region = Region;
            region?.AvatarEnteredRegionEvent.Invoke(new(player, region.PrototypeDataRef));
        }

        public void ScheduleSwapInPower()
        {
            ScheduleEntityEventCustom(_activateSwapInPowerEvent, TimeSpan.FromMilliseconds(700));
            _activateSwapInPowerEvent.Get().Initialize(this);
        }

        private void ScheduleRecheckContinuousPower(TimeSpan delay)
        {
            if (_recheckContinuousPowerEvent.IsValid)
            {
                Game.GameEventScheduler.RescheduleEvent(_recheckContinuousPowerEvent, delay);
                return;
            }

            ScheduleEntityEvent(_recheckContinuousPowerEvent, delay);
        }

        private class AvatarEnteredRegionEvent : CallMethodEvent<Entity>
        {
            protected override CallbackDelegate GetCallback() => (t) => ((Avatar)t).AvatarEnteredRegion();
        }

        private class RecheckContinuousPowerEvent : CallMethodEvent<Entity>
        {
            protected override CallbackDelegate GetCallback() => (t) => ((Avatar)t).CheckContinuousPower();
        }

        private class ActivateSwapInPowerEvent : TargetedScheduledEvent<Entity>
        {
            public void Initialize(Avatar avatar)
            {
                _eventTarget = avatar;
            }

            public override bool OnTriggered()
            {
                Avatar avatar = (Avatar)_eventTarget;
                PrototypeId swapInPowerRef = GameDatabase.GlobalsPrototype.AvatarSwapInPower;

                PowerActivationSettings settings = new(avatar.Id, avatar.RegionLocation.Position, avatar.RegionLocation.Position);
                settings.Flags = PowerActivationSettingsFlags.NotifyOwner;

                return avatar.ActivatePower(swapInPowerRef, ref settings) == PowerUseResult.Success;
            }
        }

        #endregion
    }
}<|MERGE_RESOLUTION|>--- conflicted
+++ resolved
@@ -1039,11 +1039,7 @@
 
             var region = Region;
             if (region == null)
-<<<<<<< HEAD
-            {   
-=======
-            {
->>>>>>> ad9eb34e
+            {
                 // We need to send NetMessageMissionInteractRelease here, or the client UI will get locked
                 player.MissionInteractRelease(this, missionRef);
                 return false;
@@ -1051,11 +1047,7 @@
 
             if (entityId == InvalidId)
             {
-<<<<<<< HEAD
                 region?.NotificationInteractEvent.Invoke(new(player, missionRef));
-=======
-                //region?.NotificationInteractEvent.Invoke(new(player, missionRef));
->>>>>>> ad9eb34e
                 return true;
             }
 
@@ -1085,11 +1077,7 @@
             if (interactableObject.IsInWorld == false && interactableObject is Item item)
                 item.InteractWithAvatar(this);
 
-<<<<<<< HEAD
             region.PlayerInteractEvent.Invoke(new(player, interactableObject, missionRef));
-=======
-            //region.PlayerInteractEvent.Invoke(new(player, interactableObject, missionRef));
->>>>>>> ad9eb34e
 
             if (interactableObject.Properties[PropertyEnum.EntSelActHasInteractOption])
                 interactableObject.TriggerEntityActionEvent(EntitySelectorActionEventType.OnPlayerInteract);
