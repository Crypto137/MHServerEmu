﻿using System.Text;
using Google.ProtocolBuffers;
using Gazillion;
using MHServerEmu.Core.Logging;
using MHServerEmu.Core.Serialization;
using MHServerEmu.Games.Entities.Avatars;
using MHServerEmu.Games.GameData;
using MHServerEmu.Games.GameData.Prototypes;
using MHServerEmu.Games.Network;
using MHServerEmu.Games.Properties;

namespace MHServerEmu.Games.Entities
{
    [Flags]
    public enum EntityFlags : ulong
    {
        Dormant                         = 1ul << 0,
        IsDead                          = 1ul << 1,
        HasMovementPreventionStatus     = 1ul << 2,
        AIMasterAvatar                  = 1ul << 3,
        Confused                        = 1ul << 4,
        Mesmerized                      = 1ul << 5,
        MissionXEncounterHostilityOk    = 1ul << 6,
        IgnoreMissionOwnerForTargeting  = 1ul << 7,
        IsSimulated                     = 1ul << 8,
        Untargetable                    = 1ul << 9,
        Unaffectable                    = 1ul << 10,
        IsNeverAffectedByPowers         = 1ul << 11,
        AITargetableOverride            = 1ul << 12,
        AIControlPowerLock              = 1ul << 13,
        Knockback                       = 1ul << 14,
        Knockdown                       = 1ul << 15,
        Knockup                         = 1ul << 16,
        Immobilized                     = 1ul << 17,
        ImmobilizedParam                = 1ul << 18,
        ImmobilizedByHitReact           = 1ul << 19,
        SystemImmobilized               = 1ul << 20,
        Stunned                         = 1ul << 21,
        StunnedByHitReact               = 1ul << 22,
        NPCAmbientLock                  = 1ul << 23,
        PowerLock                       = 1ul << 24,
        NoCollide                       = 1ul << 25,
        HasNoCollideException           = 1ul << 26,
        Intangible                      = 1ul << 27,
        PowerUserOverrideId             = 1ul << 28,
        MissileOwnedByPlayer            = 1ul << 29,
        HasMissionPrototype             = 1ul << 30,
        Flag31                          = 1ul << 31,
        Flag32                          = 1ul << 32,
        Flag33                          = 1ul << 33,
        AttachedToEntityId              = 1ul << 34,
        IsHotspot                       = 1ul << 35,
        IsCollidableHotspot             = 1ul << 36,
        IsReflectingHotspot             = 1ul << 37,
        ImmuneToPower                   = 1ul << 38,
        ClusterPrototype                = 1ul << 39,
        EncounterResource               = 1ul << 40,
        IgnoreNavi                      = 1ul << 41,
        TutorialImmobilized             = 1ul << 42,
        TutorialInvulnerable            = 1ul << 43,
        TutorialPowerLock               = 1ul << 44,
    }

    [Flags]
    public enum EntityStatus
    {
        PendingDestroy = 1 << 0,
        Destroyed = 1 << 1,
        ToTransform = 1 << 2,
        InGame = 1 << 3,
        ExitWorld = 1 << 10,
        // TODO etc
    }

    public class Entity : ISerialize
    {
        private static readonly Logger Logger = LogManager.CreateLogger();

        protected EntityFlags _flags;
        public ulong Id => BaseData.EntityId;
        public EntityBaseData BaseData { get; set; }
        public ulong RegionId { get; set; } = 0;
        public Game Game { get; set; } 
        public EntityStatus Status { get; set; }
        public ulong DatabaseUniqueId { get => BaseData.DbId; }
        public AOINetworkPolicyValues ReplicationPolicy { get; set; }
        public ReplicatedPropertyCollection Properties { get; set; } = new();

        public virtual ulong PartyId
        {
            get
            {
                var ownerPlayer = GetOwnerOfType<Player>();
                return ownerPlayer != null ? ownerPlayer.PartyId : 0;
            }
        }

        public DateTime DeadTime { get; private set; }
        public EntityPrototype EntityPrototype { get => GameDatabase.GetPrototype<EntityPrototype>(BaseData.PrototypeId); }
        public string PrototypeName { get => GameDatabase.GetFormattedPrototypeName(BaseData.PrototypeId); }
        public PrototypeId PrototypeDataRef { get => BaseData.PrototypeId; }
        public InventoryLocation InventoryLocation { get; private set; } = new();
        public ulong OwnerId { get => InventoryLocation.ContainerId; }

        #region Flag Properties

        public virtual bool IsDormant { get => _flags.HasFlag(EntityFlags.Dormant); }
        public bool IsDead { get => _flags.HasFlag(EntityFlags.IsDead); }
        public bool HasMovementPreventionStatus { get => _flags.HasFlag(EntityFlags.HasMovementPreventionStatus); }
        public bool IsControlledEntity { get => _flags.HasFlag(EntityFlags.AIMasterAvatar); }
        public bool IsConfused { get => _flags.HasFlag(EntityFlags.Confused); }
        public bool IsMesmerized { get => _flags.HasFlag(EntityFlags.Mesmerized); }
        public bool IsMissionCrossEncounterHostilityOk { get => _flags.HasFlag(EntityFlags.MissionXEncounterHostilityOk); }
        public bool IgnoreMissionOwnerForTargeting { get => _flags.HasFlag(EntityFlags.IgnoreMissionOwnerForTargeting); }
        public bool IsSimulated { get => _flags.HasFlag(EntityFlags.IsSimulated); }
        public bool IsUntargetable { get => _flags.HasFlag(EntityFlags.Untargetable); }
        public bool IsUnaffectable { get => _flags.HasFlag(EntityFlags.Unaffectable) || _flags.HasFlag(EntityFlags.TutorialInvulnerable); }
        public bool IsNeverAffectedByPowers { get => _flags.HasFlag(EntityFlags.IsNeverAffectedByPowers); }
        public bool HasAITargetableOverride { get => _flags.HasFlag(EntityFlags.AITargetableOverride); }
        public bool HasAIControlPowerLock { get => _flags.HasFlag(EntityFlags.AIControlPowerLock); }
        public bool IsInKnockback { get => _flags.HasFlag(EntityFlags.Knockback); }
        public bool IsInKnockdown { get => _flags.HasFlag(EntityFlags.Knockdown); }
        public bool IsInKnockup { get => _flags.HasFlag(EntityFlags.Knockup); }
        public bool IsImmobilized { get => _flags.HasFlag(EntityFlags.Immobilized) || _flags.HasFlag(EntityFlags.ImmobilizedParam); }
        public bool IsImmobilizedByHitReact { get => _flags.HasFlag(EntityFlags.ImmobilizedByHitReact); }
        public bool IsSystemImmobilized { get => _flags.HasFlag(EntityFlags.SystemImmobilized) || _flags.HasFlag(EntityFlags.TutorialImmobilized); }
        public bool IsStunned { get => _flags.HasFlag(EntityFlags.Stunned) || _flags.HasFlag(EntityFlags.StunnedByHitReact); }
        public bool NPCAmbientLock { get => _flags.HasFlag(EntityFlags.NPCAmbientLock); }
        public bool IsInPowerLock { get => _flags.HasFlag(EntityFlags.PowerLock); }
        public bool NoCollide { get => _flags.HasFlag(EntityFlags.NoCollide); }
        public bool HasNoCollideException { get => _flags.HasFlag(EntityFlags.HasNoCollideException); }
        public bool IsIntangible { get => _flags.HasFlag(EntityFlags.Intangible); }
        public bool HasPowerUserOverride { get => _flags.HasFlag(EntityFlags.PowerUserOverrideId); }
        public bool IsMissilePlayerOwned { get => _flags.HasFlag(EntityFlags.MissileOwnedByPlayer); }
        public bool HasMissionPrototype { get => _flags.HasFlag(EntityFlags.HasMissionPrototype); }
        public bool IsAttachedToEntity { get => _flags.HasFlag(EntityFlags.AttachedToEntityId); }
        public bool IsHotspot { get => _flags.HasFlag(EntityFlags.IsHotspot); }
        public bool IsCollidableHotspot { get => _flags.HasFlag(EntityFlags.IsCollidableHotspot); }
        public bool IsReflectingHotspot { get => _flags.HasFlag(EntityFlags.IsReflectingHotspot); }
        public bool HasPowerImmunity { get => _flags.HasFlag(EntityFlags.ImmuneToPower); }
        public bool HasClusterPrototype { get => _flags.HasFlag(EntityFlags.ClusterPrototype); }
        public bool HasEncounterResourcePrototype { get => _flags.HasFlag(EntityFlags.EncounterResource); }
        public bool IgnoreNavi { get => _flags.HasFlag(EntityFlags.IgnoreNavi); }
        public bool IsInTutorialPowerLock { get => _flags.HasFlag(EntityFlags.TutorialPowerLock); }

        #endregion

        #region Property Properties (lol)

        public int CharacterLevel { get => Properties[PropertyEnum.CharacterLevel]; set => Properties[PropertyEnum.CharacterLevel] = value; }
        public int CombatLevel { get => Properties[PropertyEnum.CombatLevel]; set => Properties[PropertyEnum.CombatLevel] = value; }

        public ulong PowerUserOverrideId { get => HasPowerUserOverride ? Properties[PropertyEnum.PowerUserOverrideID] : 0; }
        public PrototypeId ClusterPrototype { get => HasClusterPrototype ? Properties[PropertyEnum.ClusterPrototype] : PrototypeId.Invalid; }
        public PrototypeId EncounterResourcePrototype { get => HasEncounterResourcePrototype ? Properties[PropertyEnum.EncounterResource] : PrototypeId.Invalid; }
        public PrototypeId MissionPrototype { get => HasMissionPrototype ? Properties[PropertyEnum.MissionPrototype] : PrototypeId.Invalid; }

        public PrototypeId State { get => Properties[PropertyEnum.EntityState]; }

        public int CurrentStackSize { get => Properties[PropertyEnum.InventoryStackCount]; }
        public int MaxStackSize { get => Properties[PropertyEnum.InventoryStackSizeMax]; }

        #endregion

        public Entity(EntityBaseData baseData, ByteString archiveData)
        {
            BaseData = baseData;
            CodedInputStream stream = CodedInputStream.CreateInstance(archiveData.ToByteArray());
            Decode(stream);
        }

        public Entity(Game game)
        {
            Game = game;
        }

        public virtual void Initialize(EntitySettings settings)
        {   
            // Old
            var entity = GameDatabase.GetPrototype<EntityPrototype>(settings.EntityRef);
            bool OverrideSnapToFloor = false;
            if (entity is WorldEntityPrototype worldEntityProto)
            {
                bool snapToFloor = settings.OverrideSnapToFloor ? settings.OverrideSnapToFloorValue : worldEntityProto.SnapToFloorOnSpawn;
                OverrideSnapToFloor = snapToFloor != worldEntityProto.SnapToFloorOnSpawn;
            }

            BaseData = (settings.EnterGameWorld == false)
                ? new EntityBaseData(settings.Id, settings.EntityRef, settings.Position, settings.Orientation, OverrideSnapToFloor)
                : new EntityBaseData(settings.Id, settings.EntityRef, null, null);

            RegionId = settings.RegionId;

            // New
            Properties = new(Game.CurrentRepId);
            //if (entity.Properties != null) // We need to add a filter to the property serialization first
            //    Properties.FlattenCopyFrom(entity.Properties, true); 
            if (settings.Properties != null) Properties.FlattenCopyFrom(settings.Properties, false);
            OnPropertyChange(); // Template solve for _flags
        }

        public virtual void OnPropertyChange()
        {
            if (Properties.HasProperty(PropertyEnum.ClusterPrototype)) _flags |= EntityFlags.ClusterPrototype;
            if (Properties.HasProperty(PropertyEnum.EncounterResource)) _flags |= EntityFlags.EncounterResource;
            if (Properties.HasProperty(PropertyEnum.MissionPrototype)) _flags |= EntityFlags.HasMissionPrototype;
        }

        // Base data is required for all entities, so there's no parameterless constructor
        public Entity(EntityBaseData baseData) { BaseData = baseData; }

        public Entity(EntityBaseData baseData, AOINetworkPolicyValues replicationPolicy, ReplicatedPropertyCollection propertyCollection)
        {
            BaseData = baseData;
            ReplicationPolicy = replicationPolicy;
            Properties = propertyCollection;
        }

        public virtual bool Serialize(Archive archive)
        {
            PropertyCollection defaultCollection = null;    // TODO: Get the default collection from the prototype
            return Properties.SerializeWithDefault(archive, defaultCollection);
        }

        protected virtual void Decode(CodedInputStream stream)
        {
            ReplicationPolicy = (AOINetworkPolicyValues)stream.ReadRawVarint32();
            Properties.Decode(stream);
        }

        public virtual void Encode(CodedOutputStream stream)
        {
            stream.WriteRawVarint32((uint)ReplicationPolicy);
            Properties.Encode(stream);
        }

        public ByteString OLD_Serialize()
        {
            using (MemoryStream ms = new())
            {
                CodedOutputStream cos = CodedOutputStream.CreateInstance(ms);
                Encode(cos);
                cos.Flush();
                return ByteString.CopyFrom(ms.ToArray());
            }
        }

        public NetMessageEntityCreate ToNetMessageEntityCreate()
        {
            return NetMessageEntityCreate.CreateBuilder()
                .SetBaseData(BaseData.Serialize())
                .SetArchiveData(OLD_Serialize())
                .Build();
        }

        protected virtual void BuildString(StringBuilder sb)
        {
            sb.AppendLine($"{nameof(ReplicationPolicy)}: {ReplicationPolicy}");
            sb.AppendLine($"{nameof(Properties)}: {Properties}");
        }

        public override string ToString()
        {
            StringBuilder sb = new();
            BuildString(sb);
            return sb.ToString();
        }

        public virtual void Destroy()
        {
            //CancelScheduledLifespanExpireEvent();
            //CancelDestroyEvent();
            if (Game == null) return;
            var entityManager = Game.EntityManager;
            if (entityManager == null) return;
            entityManager.DestroyEntity(this);
        }

        public bool IsDestroyed()
        {
            return Status.HasFlag(EntityStatus.Destroyed);
        }

        // Test Dead for respawn
        public void ToDead()
        {
            _flags |= EntityFlags.IsDead;
            DeadTime = DateTime.Now;
        }

        public bool IsAlive()
        {
            if (IsDead == false) return true;

            // Respawn entity if needed
            if (DateTime.Now.Subtract(DeadTime).TotalMinutes >= 1)
            {
                _flags &= ~EntityFlags.IsDead;
                Properties[PropertyEnum.Health] = Properties[PropertyEnum.HealthMaxOther];
                Properties[PropertyEnum.IsDead] = false;
                return true;
            }

            return false;
        }
        public bool IsAPrototype(PrototypeId protoRef)
        {
            return GameDatabase.DataDirectory.PrototypeIsAPrototype(PrototypeDataRef, protoRef);
        }

        public virtual void PreInitialize(EntitySettings settings) {}

        public virtual void OnPostInit(EntitySettings settings)
        {
            // TODO init
        }

        public RegionLocation GetOwnerLocation()
        {
            Entity owner = GetOwner();
            while (owner != null)
            {
                if (owner is WorldEntity worldEntity)
                {
                    if (worldEntity.IsInWorld)
                        return worldEntity.RegionLocation;
                }
                else
                {
                    if (owner is Player player)
                    {
                        Avatar avatar = player.CurrentAvatar;
                        if (avatar != null && avatar.IsInWorld)
                            return avatar.RegionLocation;
                    }
                }

                owner = owner.GetOwner();
            }

            return null;
        }

        public Entity GetOwner()
        {
            return Game.EntityManager.GetEntityById(OwnerId);
        }

        public T GetOwnerOfType<T>() where T : Entity
        {
            Entity owner = GetOwner();
            while (owner != null)
            {
                if (owner is T currentCast)
                    return currentCast;
                owner = owner.GetOwner();
            }
            return null;
        }
<<<<<<< HEAD

        public virtual ulong GetPartyId()
        {
            var ownerPlayer = GetOwnerOfType<Player>();
            if (ownerPlayer != null) return ownerPlayer.GetPartyId();
            return 0;
        }

        public bool CanBePlayerOwned()
        {
            var prototype = EntityPrototype;
            if (prototype is AvatarPrototype) return true;
            if (prototype is AgentTeamUpPrototype) return true;
            if (prototype is MissilePrototype) return IsMissilePlayerOwned;

            ulong ownerId = PowerUserOverrideId;
            if (ownerId != 0)
            {
                Game game = Game;
                if (game == null) return false;
                Agent owner = game.EntityManager.GetEntity<Agent>(ownerId);
                if (owner != null)
                    if (owner.IsControlledEntity || owner is Avatar || owner.IsTeamUpAgent) return true;
            }

            return false;
        }
=======
>>>>>>> af985055
    }
}<|MERGE_RESOLUTION|>--- conflicted
+++ resolved
@@ -357,7 +357,6 @@
             }
             return null;
         }
-<<<<<<< HEAD
 
         public virtual ulong GetPartyId()
         {
@@ -385,7 +384,5 @@
 
             return false;
         }
-=======
->>>>>>> af985055
     }
 }