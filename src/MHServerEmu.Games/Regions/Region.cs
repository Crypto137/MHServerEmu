﻿using System.Diagnostics;
using MHServerEmu.Core.Collections;
using MHServerEmu.Core.Collisions;
using MHServerEmu.Core.Extensions;
using MHServerEmu.Core.Helpers;
using MHServerEmu.Core.Logging;
using MHServerEmu.Core.Memory;
using MHServerEmu.Core.Serialization;
using MHServerEmu.Core.System.Time;
using MHServerEmu.Core.VectorMath;
using MHServerEmu.Games.Behavior;
using MHServerEmu.Games.Common;
using MHServerEmu.Games.DRAG;
using MHServerEmu.Games.DRAG.Generators.Regions;
using MHServerEmu.Games.Entities;
using MHServerEmu.Games.Entities.Avatars;
using MHServerEmu.Games.Entities.Locomotion;
using MHServerEmu.Games.Events;
using MHServerEmu.Games.GameData;
using MHServerEmu.Games.GameData.Prototypes;
using MHServerEmu.Games.Loot;
using MHServerEmu.Games.MetaGames;
using MHServerEmu.Games.Missions;
using MHServerEmu.Games.Navi;
using MHServerEmu.Games.Network;
using MHServerEmu.Games.Populations;
using MHServerEmu.Games.Properties;
using MHServerEmu.Games.Properties.Evals;
using MHServerEmu.Games.Regions.ObjectiveGraphs;
using MHServerEmu.Games.UI;

namespace MHServerEmu.Games.Regions
{
    [Flags]
    public enum PositionCheckFlags
    {
        None = 0,
        CanBeBlockedEntity = 1 << 0,
        CanBeBlockedAvatar = 1 << 1,
        CanPathTo          = 1 << 2,
        CanSweepTo         = 1 << 3,
        CanSweepRadius     = 1 << 4,
        CanPathToEntities  = 1 << 5,
        InRadius           = 1 << 6,
        PreferNoEntity     = 1 << 7,
    }

    [Flags]
    public enum RegionStatus
    {
        None = 0,
        GenerateAreas = 1 << 0,
        Shutdown = 1 << 2,
    }

    public enum RegionPartitionContext
    {
        Insert,
        Remove
    }

    public class Region : IArchiveMessageDispatcher, ISerialize, IMissionManagerOwner, IUIDataProviderOwner
    {
        private static readonly Logger Logger = LogManager.CreateLogger();

        private readonly GBitArray _collisionIds = new();
        private readonly GBitArray _collisionBits = new();
        private readonly List<GBitArray> _collisionBitList = new();
        private Dictionary<PrototypeId, ulong> _uniqueSelectorIndexes = new();

        private readonly HashSet<ulong> _discoveredEntities = new();

        private Area _startArea;
        private RegionStatus _statusFlag;
        private int _playerDeaths;
        private PrototypeId _avatarOnKilledInfo = PrototypeId.Invalid;

        public Game Game { get; private set; }
        public ulong Id { get; private set; } // InstanceAddress
        public RegionSettings Settings { get; private set; }
        public int RandomSeed { get; private set; }
        public ulong MatchNumber { get => Settings.MatchNumber; }
        public int RegionLevel { get; private set; }
        public PrototypeId DifficultyTierRef { get => Properties[PropertyEnum.DifficultyTier]; }

        public RegionPrototype Prototype { get; private set; }
        public PrototypeId PrototypeDataRef { get => Prototype != null ? Prototype.DataRef : PrototypeId.Invalid; }
        public string PrototypeName { get => GameDatabase.GetFormattedPrototypeName(PrototypeDataRef); }

        public bool IsPublic { get => Prototype != null && Prototype.IsPublic; }
        public bool IsPrivate { get => Prototype != null && Prototype.IsPrivate; }

        public Aabb Aabb { get; private set; }
        public Aabb2 Aabb2 { get => new(Aabb); }
        public int MaxCollisionId { get => _collisionIds.Size; }

        public bool IsGenerated { get; private set; }
        public bool AvatarSwapEnabled { get; set; }
        public bool RestrictedRosterEnabled { get; set; }
        public bool IsRestrictedRosterEnabled { get => RestrictedRosterEnabled && Prototype != null && Prototype.RestrictedRoster.HasValue(); }

        public TimeSpan CreatedTime { get; private set; }
        public TimeSpan LastVisitedTime { get; private set; }

        public Dictionary<uint, Area> Areas { get; } = new();
        public IEnumerable<Cell> Cells { get => IterateCellsInVolume(Aabb); }
        public IEnumerable<Entity> Entities { get => Game.EntityManager.IterateEntities(this); }

        // ArchiveData
        public ReplicatedPropertyCollection Properties { get; } = new();
        public MissionManager MissionManager { get; private set; }
        public UIDataProvider UIDataProvider { get; private set; }
        public ObjectiveGraph ObjectiveGraph { get; private set; }

        public List<DividedStartLocation> DividedStartLocations { get; } = new();
        public ConnectionNodeList Targets { get; private set; }
        public RegionProgressionGraph ProgressionGraph { get; set; }
        public EntityRegionSpatialPartition EntitySpatialPartition { get; private set; }
        public CellSpatialPartition CellSpatialPartition { get; private set; }
        public NaviSystem NaviSystem { get; private set; }
        public NaviMesh NaviMesh { get; private set; }
        public PathCache PathCache { get; private set; }
        public List<ulong> MetaGames { get; private set; } = new();

        public PopulationManager PopulationManager { get; private set; }
        public SpawnMarkerRegistry SpawnMarkerRegistry { get; private set; }
        public EntityTracker EntityTracker { get; private set; }
        public TuningTable TuningTable { get; private set; }    // Difficulty table
        public bool IsFirstLoaded { get; private set; }
        public bool ToShutdown { get; set; }
        public int PlayerDeaths { get => _playerDeaths; set => SetPlayerDeaths(value); }

        #region Events

        public Event<EntityDeadGameEvent> EntityDeadEvent = new();
        public Event<AIBroadcastBlackboardGameEvent> AIBroadcastBlackboardEvent = new();
        public Event<NotificationInteractGameEvent> NotificationInteractEvent = new();
        public Event<PlayerInteractGameEvent> PlayerInteractEvent = new();
        public Event<EntityAggroedGameEvent> EntityAggroedEvent = new();
        public Event<AdjustHealthGameEvent> AdjustHealthEvent = new();
        public Event<EntityEnteredMissionHotspotGameEvent> EntityEnteredMissionHotspotEvent = new();
        public Event<EntityLeftMissionHotspotGameEvent> EntityLeftMissionHotspotEvent = new();
        public Event<EntityLeaveDormantGameEvent> EntityLeaveDormantEvent = new();
        public Event<EntityEnteredAreaGameEvent> EntityEnteredAreaEvent = new();
        public Event<EntityLeftAreaGameEvent> EntityLeftAreaEvent = new();
        public Event<AreaCreatedGameEvent> AreaCreatedEvent = new();
        public Event<CellCreatedGameEvent> CellCreatedEvent = new();
        public Event<PlayerEnteredCellGameEvent> PlayerEnteredCellEvent = new();
        public Event<PlayerLeftCellGameEvent> PlayerLeftCellEvent = new();
        public Event<AvatarEnteredRegionGameEvent> AvatarEnteredRegionEvent = new();
        public Event<PlayerEnteredRegionGameEvent> PlayerEnteredRegionEvent = new();
        public Event<PlayerLeftRegionGameEvent> PlayerLeftRegionEvent = new();
        public Event<PlayerRegionChangeGameEvent> PlayerRegionChangeEvent = new();
        public Event<PlayerDeathRecordedEvent> PlayerDeathRecordedEvent = new();
        public Event<AvatarUsedPowerGameEvent> AvatarUsedPowerEvent = new();
        public Event<PlayerCompletedMissionGameEvent> PlayerCompletedMissionEvent = new();
        public Event<PlayerCompletedMissionObjectiveGameEvent> PlayerCompletedMissionObjectiveEvent = new();
        public Event<MissionObjectiveUpdatedGameEvent> MissionObjectiveUpdatedEvent = new();
        public Event<OpenMissionCompleteGameEvent> OpenMissionCompleteEvent = new();
        public Event<OpenMissionFailedGameEvent> OpenMissionFailedEvent = new();
        public Event<PlayerFailedMissionGameEvent> PlayerFailedMissionEvent = new();
        public Event<EntitySetSimulatedGameEvent> EntitySetSimulatedEvent = new();
        public Event<EntitySetUnSimulatedGameEvent> EntitySetUnSimulatedEvent = new();
        public Event<ActiveChapterChangedGameEvent> ActiveChapterChangedEvent = new();
        public Event<CinematicFinishedGameEvent> CinematicFinishedEvent = new();
        public Event<KismetSeqFinishedGameEvent> KismetSeqFinishedEvent = new();
        public Event<PlayerEventTeamChangedGameEvent> PlayerEventTeamChangedEvent = new();
        public Event<PlayerMetaGameCompleteGameEvent> PlayerMetaGameCompleteEvent = new();
        public Event<PlayerDeathLimitHitGameEvent> PlayerDeathLimitHitEvent = new();
        public Event<LoadingScreenFinishedGameEvent> LoadingScreenFinishedEvent = new();
        public Event<PlayerBeginTravelToRegionGameEvent> PlayerBeginTravelToRegionEvent = new();
        public Event<PlayerBeginTravelToAreaGameEvent> PlayerBeginTravelToAreaEvent = new();
        public Event<PlayerEnteredAreaGameEvent> PlayerEnteredAreaEvent = new();
        public Event<PlayerLeftAreaGameEvent> PlayerLeftAreaEvent = new();
        public Event<PartySizeChangedGameEvent> PartySizeChangedEvent = new();
        public Event<PlayerSwitchedToAvatarGameEvent> PlayerSwitchedToAvatarEvent = new();
        public Event<PlayerFactionChangedGameEvent> PlayerFactionChangedEvent = new();
        public Event<PlayerCollectedItemGameEvent> PlayerCollectedItemEvent = new();
        public Event<PlayerLostItemGameEvent> PlayerLostItemEvent = new();
        public Event<PlayerBoughtItemGameEvent> PlayerBoughtItemEvent = new();
        public Event<PlayerCraftedItemGameEvent> PlayerCraftedItemEvent = new();
        public Event<PlayerDonatedItemGameEvent> PlayerDonatedItemEvent = new();
        public Event<PlayerEquippedItemGameEvent> PlayerEquippedItemEvent = new();
        public Event<PlayerPreItemPickupGameEvent> PlayerPreItemPickupEvent = new();
        public Event<PlayerRequestMissionRewardsGameEvent> PlayerRequestMissionRewardsEvent = new();
        public Event<AvatarLeveledUpGameEvent> AvatarLeveledUpEvent = new();
        public Event<CurrencyCollectedGameEvent> CurrencyCollectedEvent = new();
        public Event<EmotePerformedGameEvent> EmotePerformedEvent = new();
        public Event<ClusterEnemiesClearedGameEvent> ClusterEnemiesClearedEvent = new();
        public Event<EntityStatusEffectGameEvent> EntityStatusEffectEvent = new();
        public Event<PlayerUnlockedAvatarGameEvent> PlayerUnlockedAvatarEvent = new();
        public Event<EntityEnteredWorldGameEvent> EntityEnteredWorldEvent = new();
        public Event<EntityExitedWorldGameEvent> EntityExitedWorldEvent = new();
        public Event<PlayerUnlockedTeamUpGameEvent> PlayerUnlockedTeamUpEvent = new();
        public Event<ThrowablePickedUpGameEvent> ThrowablePickedUpEvent = new();
        public Event<SpawnerDefeatedGameEvent> SpawnerDefeatedEvent = new();
        public Event<OrbPickUpEvent> OrbPickUpEvent = new();

        #endregion

        #endregion

        public Region(Game game)
        {
            Game = game;
            SpawnMarkerRegistry = new(this);
            Settings = new();
            PathCache = new();

            NaviSystem = new();
            NaviMesh = new(NaviSystem);

            _collisionIds = new();
            _collisionBits = new();
            _collisionBitList = new();
            _collisionIds.Resize(256);
        }

        public override string ToString()
        {
            return $"{GameDatabase.GetPrototypeName(PrototypeDataRef)}, ID=0x{Id:X} ({Id}), DIFF={GameDatabase.GetFormattedPrototypeName(Settings.DifficultyTierRef)}, SEED={RandomSeed}, GAMEID={Game}";
        }

        public bool Initialize(RegionSettings settings)
        {
            if (Game == null) return false;

            MissionManager = new MissionManager(Game, this);
            UIDataProvider = new(Game, this);     // CreateUIDataProvider(Game);
            PopulationManager = new(Game, this);

            Settings = settings;
            Properties.Bind(this, AOINetworkPolicyValues.AllChannels);

            Id = settings.InstanceAddress; // Region Id
            if (Id == 0) return Logger.WarnReturn(false, "Initialize(): settings.InstanceAddress == 0");

            Prototype = GameDatabase.GetPrototype<RegionPrototype>(settings.RegionDataRef);
            if (Prototype == null) return Logger.WarnReturn(false, "Initialize(): Prototype == null");

            RegionPrototype regionProto = Prototype;
            RandomSeed = settings.Seed;
            Aabb = settings.Bounds;
            AvatarSwapEnabled = Prototype.EnableAvatarSwap;
            RestrictedRosterEnabled = (Prototype.RestrictedRoster.HasValue());

            SetRegionLevel();

            if (settings.Properties != null)
                Properties.FlattenCopyFrom(settings.Properties, false);

            _playerDeaths = settings.PlayerDeaths;
            Properties[PropertyEnum.EndlessLevel] = settings.EndlessLevel;

            var sequenceRegionGenerator = regionProto.RegionGenerator as SequenceRegionGeneratorPrototype;
            Properties[PropertyEnum.EndlessLevelsTotal] = sequenceRegionGenerator != null ? sequenceRegionGenerator.EndlessLevelsPerTheme : 0;

            EntityTracker = new(this);
            //LowResMapResolution = GetLowResMapResolution();

            GlobalsPrototype globals = GameDatabase.GlobalsPrototype;
            if (globals == null)
                return Logger.ErrorReturn(false, "Initialize(): Unable to get globals prototype for region initialize");

            TuningTable = new(this);

            RegionDifficultySettingsPrototype difficultySettings = regionProto.GetDifficultySettings();
            if (difficultySettings != null)
            {
                TuningTable.SetTuningTable(difficultySettings.TuningTable);

                if (Properties.HasProperty(PropertyEnum.DifficultyIndex))
                    TuningTable.SetDifficultyIndex(Properties[PropertyEnum.DifficultyIndex], false);
            }

            // NOTE: Divided start locations are used only in the Age of Ultron game mode
            if (regionProto.DividedStartLocations.HasValue())
                InitDividedStartLocations(regionProto.DividedStartLocations);

            if (NaviSystem.Initialize(this) == false) return false;
            if (Aabb.IsZero() == false)
            {
                if (settings.GenerateAreas)
                    Logger.Warn("Initialize(): Bound is not Zero with GenerateAreas On");             
                
                InitializeSpacialPartition(Aabb);
                NaviMesh.Initialize(Aabb, 1000.0f, this);
            }

            SpawnMarkerRegistry.Initialize();
            ProgressionGraph = new();
            ObjectiveGraph = new(Game, this);

            if (MissionManager != null && MissionManager.InitializeForRegion(this) == false) return false;

            if (settings.Affixes != null && settings.Affixes.Any())
            {
                RegionAffixTablePrototype affixTableP = GameDatabase.GetPrototype<RegionAffixTablePrototype>(regionProto.AffixTable);
                if (affixTableP != null)
                {
                    foreach (PrototypeId regionAffixProtoRef in settings.Affixes)
                    {
                        RegionAffixPrototype regionAffixProto = GameDatabase.GetPrototype<RegionAffixPrototype>(regionAffixProtoRef);
                        if (regionAffixProto != null)
                        {
                            Properties.AdjustProperty(regionAffixProto.AdditionalLevels, PropertyEnum.EndlessLevelsTotal);

                            if (regionAffixProto.Eval != null)
                            {
                                using EvalContextData evalContext = ObjectPoolManager.Instance.Get<EvalContextData>();
                                evalContext.Game = Game;
                                evalContext.SetVar_PropertyCollectionPtr(EvalContext.Default, Properties);
                                Eval.RunBool(regionAffixProto.Eval, evalContext);
                            }
                        }
                    }
                }
            }

            if (settings.DifficultyTierRef != PrototypeId.Invalid)
                Properties[PropertyEnum.DifficultyTier] = settings.DifficultyTierRef;
            else
                Logger.Warn("Initialize(): settings.DifficultyTierRef == PrototypeId.Invalid");

            Targets = RegionTransition.BuildConnectionEdges(settings.RegionDataRef); // For Teleport system

            if (settings.GenerateAreas)
            {
                if (GenerateAreas(settings.GenerateLog) == false)
                    return Logger.WarnReturn(false, $"Initialize(): Failed to generate areas for\n  region: {this}\n    seed: {RandomSeed}");
            }

            if (settings.Affixes != null && settings.Affixes.Any())
            {
                var affixTableProto = GameDatabase.GetPrototype<RegionAffixTablePrototype>(regionProto.AffixTable);
                if (affixTableProto != null)
                {
                    foreach (PrototypeId regionAffixProtoRef in Settings.Affixes)
                    {
                        var regionAffixProto = GameDatabase.GetPrototype<RegionAffixPrototype>(regionAffixProtoRef);
                        if (regionAffixProto != null)
                        {
                            Properties[PropertyEnum.RegionAffix, regionAffixProtoRef] = true;
                            Properties.AdjustProperty(regionAffixProto.Difficulty, PropertyEnum.RegionAffixDifficulty);

                            if (regionAffixProto.CanApplyToRegion(this))
                            {
                                if (regionAffixProto.MetaState != PrototypeId.Invalid)
                                    Properties[PropertyEnum.MetaStateApplyOnInit, regionAffixProto.MetaState] = true;

                                if (regionAffixProto.AvatarPower != PrototypeId.Invalid)
                                    Properties[PropertyEnum.RegionAvatarPower, regionAffixProto.AvatarPower] = true;
                            }
                        }
                    }

                    using EvalContextData evalContext = ObjectPoolManager.Instance.Get<EvalContextData>();
                    evalContext.SetReadOnlyVar_PropertyCollectionPtr(EvalContext.Default, Properties);
                    int affixTier = Eval.RunInt(affixTableProto.EvalTier, evalContext);

                    RegionAffixTableTierEntryPrototype tierEntryProto = affixTableProto.GetByTier(affixTier);
                    if (tierEntryProto != null)
                    {
                        int enumValue = (int)LootDropEventType.None;
                        AssetId valueAsset = Property.PropertyEnumToAsset(PropertyEnum.LootSourceTableOverride, 1, enumValue);
                        Properties[PropertyEnum.LootSourceTableOverride, affixTableProto.LootSource, valueAsset] = tierEntryProto.LootTable;
                    }
                }
                else
                {
                    Logger.Warn($"Initialize(): Region created with affixes, but no RegionAffixTable. REGION={this} AFFIXES={Settings.Affixes}");
                }
            }
            
            if (regionProto.AvatarPowers.HasValue())
            {
                foreach (PrototypeId avatarPowerRef in regionProto.AvatarPowers)
                    Properties[PropertyEnum.RegionAvatarPower, avatarPowerRef] = true;
            }

            // NOTE: The only region prototype that uses UITopPanel is Regions/ZZZDevelopment/DevRooms/TestingRoom/TestRegionA.prototype
            // that has UI/Panels/SurturRaidTopPanel.prototype assigned to it that doesn't seem to do anything.
            //
            // It's useless for 1.52, but I'm leaving this here in case it has a larger role in older versions of the game.
            // If we ever need this, we also need to add OnPropertyChange() handling for the RegionUITopPanel property.
            //
            // if (regionProto.UITopPanel != PrototypeId.Invalid)
            //     Properties[PropertyEnum.RegionUITopPanel] = regionProto.UITopPanel;

            // MetaGames create
            if (regionProto.MetaGames.HasValue())
            {
                using PropertyCollection metaCollection = ObjectPoolManager.Instance.Get<PropertyCollection>();
                var entryProto = regionProto.GetRegionQueueStateEntry(settings.GameStateId);
                if (entryProto != null && entryProto.State != PrototypeId.Invalid && entryProto.StateParent != PrototypeId.Invalid)
                {
                    var progressionProto = GameDatabase.GetPrototype<MetaStateMissionProgressionPrototype>(entryProto.StateParent);
                    if (progressionProto != null) {
                        var nextState = progressionProto.NextState(entryProto.State);
                        if (nextState != PrototypeId.Invalid)
                            metaCollection[PropertyEnum.MetaStateWaveForce, entryProto.StateParent] = nextState;
                    }
                }

                foreach (var metaGameRef in regionProto.MetaGames)
                {
                    using EntitySettings metaSettings = ObjectPoolManager.Instance.Get<EntitySettings>();
                    metaSettings.RegionId = Id;
                    metaSettings.EntityRef = metaGameRef;
                    metaSettings.Properties = metaCollection;

                    var metagame = Game.EntityManager.CreateEntity(metaSettings);
                    if (metagame == null) Logger.Warn($"Initialize(): metagame [{metaGameRef}] == null");
                }
            }

            IsGenerated = true;
            CreatedTime = Clock.UnixTime;
            return true;
        }

        public bool TestStatus(RegionStatus status)
        {
            return _statusFlag.HasFlag(status);
        }

        private void SetStatus(RegionStatus status, bool enable)
        {
            if (enable) _statusFlag |= status;
            else _statusFlag ^= status;
        }

        public void Shutdown()
        {
            SetStatus(RegionStatus.Shutdown, true);

            /* int tries = 100;
             bool found;
             do
             {
                 found = false;*/
            foreach (var entity in Entities)
            {
                if (entity is WorldEntity worldEntity)
                {
                    if (worldEntity.GetRootOwner() is not Player)
                    {
                        if (worldEntity.IsDestroyed == false)
                        {
                            worldEntity.Destroy();
                            //found = true;
                        }
                    }
                    else
                    {
                        if (worldEntity.IsInWorld)
                        {
                            worldEntity.ExitWorld();
                            // found = true;
                        }
                    }
                }
            }
            // } while (found && (tries-- > 0)); // TODO: For what 100 tries?
<<<<<<< HEAD
            
            if (Game != null)
                MissionManager?.Shutdown(this);
            
=======

            /*
            if (Game != null && MissionManager != null)
                MissionManager.Shutdown(this);
            */
>>>>>>> eb40621b
            while (MetaGames.Count > 0)
            {
                var metaGameId = MetaGames[0];
                var metaGame = Game.EntityManager.GetEntity<Entity>(metaGameId);
                metaGame?.Destroy();
                MetaGames.Remove(metaGameId);
            }

            while (Areas.Count > 0)
            {
                var areaId = Areas.First().Key;
                DestroyArea(areaId);
            }

            ClearDividedStartLocations();
<<<<<<< HEAD
            
            foreach (var entity in Game.EntityManager.IterateEntities())
                if (entity is WorldEntity worldEntity)
                    worldEntity.EmergencyRegionCleanup(this);
=======

            foreach (var entity in Game.EntityManager.IterateEntities())
                if (entity is WorldEntity worldEntity)
                    worldEntity.EmergencyRegionCleanup(this);

            // We need to destroy everything we spawned, because even a single
            // existing entity that references the population manager is going
            // to cause all SpawnSpecs and the entities they reference to get
            // stuck in memory, causing a leak.
            PopulationManager.TEMP_DestroyAllSpawnedEntities();
>>>>>>> eb40621b

            NaviMesh.Release();
            PopulationManager.Deallocate();
            MissionManager.Deallocate();
            Properties.Unbind();
        }

        public bool Serialize(Archive archive)
        {
            bool success = Properties.Serialize(archive);
            success &= MissionManager.Serialize(archive);
            success &= UIDataProvider.Serialize(archive);
            success &= ObjectiveGraph.Serialize(archive);
            return success;
        }

        #region Area Management

        public Area CreateArea(PrototypeId areaRef, Vector3 origin)
        {
            RegionManager regionManager = Game.RegionManager;
            if (regionManager == null) return null;

            AreaSettings settings = new()
            {
                Id = regionManager.AllocateAreaId(),
                AreaDataRef = areaRef,
                Origin = origin,
                RegionSettings = Settings
            };

            return AddArea(settings);
        }

        public Area AddArea(AreaSettings settings)
        {
            if (settings.AreaDataRef == 0 || settings.Id == 0 || settings.RegionSettings == null) return null;
            Area area = new(Game, this);

            if (area.Initialize(settings) == false)
            {
                DeallocateArea(area);
                return null;
            }

            Areas[area.Id] = area;

            if (settings.RegionSettings.GenerateLog)
                Logger.Debug($"Adding area {area.PrototypeName}, id={area.Id}, areapos = {area.Origin}, seed = {RandomSeed}");

            return area;
        }

        public Area GetArea(PrototypeId prototypeId)
        {
            foreach (var area in Areas.Values)
                if (area.PrototypeDataRef == prototypeId)
                    return area;

            return null;
        }

        public Area GetAreaById(uint id)
        {
            if (Areas.TryGetValue(id, out Area area))
                return area;

            return null;
        }

        public Area GetAreaAtPosition(Vector3 position)
        {
            foreach (Area area in Areas.Values)
                if (area.IntersectsXY(position))
                    return area;

            return null;
        }

        public Area GetStartArea()
        {
            if (_startArea == null && Areas.Any())
                _startArea = IterateAreas().First();

            return _startArea;
        }

        public IEnumerable<Area> IterateAreas(Aabb? bound = null)
        {
            foreach (var area in Areas.Values.ToArray())
                if (bound == null || area.RegionBounds.Intersects(bound.Value))
                    yield return area;
<<<<<<< HEAD
        }

        public void RebuildBlackOutZone(BlackOutZone zone)
        {
            foreach (var area in IterateAreas())
                if (area.TestStatus(GenerateFlag.Population) && zone.Sphere.Intersects(area.RegionBounds))
                    area.RebuildBlackOutZone(zone);
=======
>>>>>>> eb40621b
        }

        public int GetAreaLevel(Area area)
        {
            if (Prototype.LevelUseAreaOffset)
                return area.GetAreaLevel();

            return RegionLevel;
        }

        public void DestroyArea(uint id)
        {
            if (Areas.TryGetValue(id, out Area areaToRemove))
            {
                DeallocateArea(areaToRemove);
                Areas.Remove(id);
            }
        }

        private void DeallocateArea(Area area)
        {
            if (area == null) return;

            if (Settings.GenerateLog)
                Logger.Trace($"{Game} - Deallocating area id {area.Id}, {area}");

            area.Shutdown();
        }

        #endregion

        #region Cell Management

        public Cell GetCellbyId(uint cellId)
        {
            foreach (Cell cell in Cells)
            {
                if (cell.Id == cellId)
                    return cell;
            }

            return default;
        }

        public Cell GetCellAtPosition(Vector3 position)
        {
            foreach (Cell cell in Cells)
            {
                if (cell.IntersectsXY(position))
                    return cell;
            }

            return null;
        }

        public IEnumerable<Cell> IterateCellsInVolume<B>(B bounds) where B : IBounds
        {
            if (CellSpatialPartition != null)
                return CellSpatialPartition.IterateElementsInVolume(bounds);
            else
                return Enumerable.Empty<Cell>(); //new CellSpatialPartition.ElementIterator();
        }

        #endregion

        #region Entity Management

        public bool InsertEntityInSpatialPartition(WorldEntity entity) => EntitySpatialPartition.Insert(entity);
        public void UpdateEntityInSpatialPartition(WorldEntity entity) => EntitySpatialPartition.Update(entity);
        public bool RemoveEntityFromSpatialPartition(WorldEntity entity) => EntitySpatialPartition.Remove(entity);

        public IEnumerable<WorldEntity> IterateEntitiesInRegion(EntityRegionSPContext context)
        {
            return IterateEntitiesInVolume(Aabb, context);
        }

        public IEnumerable<WorldEntity> IterateEntitiesInVolume<B>(B bound, EntityRegionSPContext context) where B : IBounds
        {
            if (EntitySpatialPartition != null)
                return EntitySpatialPartition.IterateElementsInVolume(bound, context);
            else
                return Enumerable.Empty<WorldEntity>();
        }

        public IEnumerable<Avatar> IterateAvatarsInVolume(in Sphere bound)
        {
            if (EntitySpatialPartition != null)
                return EntitySpatialPartition.IterateAvatarsInVolume(bound);
            else
                return Enumerable.Empty<Avatar>();
        }

        public void GetEntitiesInVolume<B>(List<WorldEntity> entities, B volume, EntityRegionSPContext context) where B : IBounds
        {
            EntitySpatialPartition?.GetElementsInVolume(entities, volume, context);
        }

        public bool DiscoverEntity(WorldEntity worldEntity, bool updateInterest)
        {
            if (worldEntity == null) return Logger.WarnReturn(false, "DiscoverEntity(): worldEntity == null");

            if (_discoveredEntities.Add(worldEntity.Id) == false)
                return true;    // Already discovered

            foreach (Player player in new PlayerIterator(this))
                player.DiscoverEntity(worldEntity, updateInterest);

            Logger.Trace($"DiscoverEntity(): {worldEntity}");

            return true;
        }

        public bool UndiscoverEntity(WorldEntity worldEntity, bool updateInterest)
        {
            if (worldEntity == null) return Logger.WarnReturn(false, "UndiscoverEntity(): worldEntity == null");

            if (_discoveredEntities.Remove(worldEntity.Id) == false)
                return Logger.WarnReturn(false, $"UndiscoverEntity(): {worldEntity} is not discovered");

            foreach (Player player in new PlayerIterator(this))
                player.UndiscoverEntity(worldEntity, updateInterest);

            Logger.Trace($"UndiscoverEntity(): {worldEntity}");

            return true;
        }

        public bool IsEntityDiscovered(WorldEntity worldEntity)
        {
            return _discoveredEntities.Contains(worldEntity.Id);
        }

        #endregion

        #region Generation

        public bool GenerateAreas(bool log)
        {
            if (TestStatus(RegionStatus.GenerateAreas)) return false;

            RegionGenerator regionGenerator = DRAGSystem.LinkRegionGenerator(Prototype.RegionGenerator);

            regionGenerator.GenerateRegion(log, RandomSeed, this);

            _startArea = regionGenerator.StartArea;
            SetStatus(RegionStatus.GenerateAreas, true);
            SetAabb(CalculateAabbFromAreas());

            bool success = GenerateHelper(regionGenerator, GenerateFlag.Background)
                        && GenerateHelper(regionGenerator, GenerateFlag.PostInitialize)
                        && GenerateHelper(regionGenerator, GenerateFlag.Navi)
                        && GenerateNaviMesh()
                        && GenerateHelper(regionGenerator, GenerateFlag.PathCollection);
            // BuildObjectiveGraph()

            if (success)
            {
                Stopwatch stopwatch = Stopwatch.StartNew();

                success &= GenerateMissionPopulation()
                        && GenerateHelper(regionGenerator, GenerateFlag.Population)
                        && GenerateHelper(regionGenerator, GenerateFlag.PostGenerate);

                Logger.Info($"Generated population in {stopwatch.ElapsedMilliseconds} ms");
            }

            return success;
        }

        public bool GenerateNaviMesh()
        {
            NaviSystem.ClearErrorLog();
            return NaviMesh.GenerateMesh();
        }

        public bool GenerateMissionPopulation()
        {
            return MissionManager.GenerateMissionPopulation();
        }

        public bool GenerateHelper(RegionGenerator regionGenerator, GenerateFlag flag)
        {
            bool success = Areas.Count > 0;

            foreach (Area area in IterateAreas())
            {
                if (area == null)
                {
                    success = false;
                }
                else
                {
                    List<PrototypeId> areas = new() { area.PrototypeDataRef };
                    success &= area.Generate(regionGenerator, areas, flag);
                    if (area.TestStatus(GenerateFlag.Background) == false)
                        Logger.Error($"{area} Not generated");
                }
            }

            return success;
        }

        #endregion

        #region Difficulty & Affixes & MetaGame

        public void RegisterMetaGame(MetaGame metaGame)
        {
            if (metaGame != null) MetaGames.Add(metaGame.Id);
        }

        public void UnRegisterMetaGame(MetaGame metaGame)
        {
            if (metaGame != null) MetaGames.Remove(metaGame.Id);
        }

        public MetaStateChallengeTierEnum RegionAffixGetMissionTier()
        {
            foreach (var affix in Settings.Affixes)
            {
                var affixProto = GameDatabase.GetPrototype<RegionAffixPrototype>(affix);
                if (affixProto != null && affixProto.ChallengeTier != MetaStateChallengeTierEnum.None)
                    return affixProto.ChallengeTier;
            }

            return MetaStateChallengeTierEnum.None;
        }

        public void ApplyRegionAffixesEnemyBoosts(PrototypeId rankRef, HashSet<PrototypeId> overrides)
        {
            throw new NotImplementedException();
        }

        private void SetRegionLevel()
        {
            if (RegionLevel == 0) return;
            RegionPrototype regionProto = Prototype;
            if (regionProto == null) return;

            if (Settings.DebugLevel == true)
                RegionLevel = Settings.Level;
            else if (regionProto.Level > 0)
                RegionLevel = regionProto.Level;
            else
                Logger.Error("RegionLevel <= 0");
        }

        #endregion

        #region Space & Physics

        public Aabb CalculateAabbFromAreas()
        {
            Aabb bounds = Aabb.InvertedLimit;

            foreach (var area in IterateAreas())
                bounds += area.RegionBounds;

            return bounds;
        }

        public void SetAabb(in Aabb boundingBox)
        {
            if (boundingBox.Volume <= 0 || (boundingBox.Min == Aabb.Min && boundingBox.Max == Aabb.Max)) return;

            Aabb = boundingBox;

            NaviMesh.Initialize(Aabb, 1000.0f, this);
            InitializeSpacialPartition(Aabb);
        }

        private bool InitializeSpacialPartition(in Aabb bound)
        {
            if (EntitySpatialPartition != null || CellSpatialPartition != null) return false;

            EntitySpatialPartition = new(bound);
            CellSpatialPartition = new(bound);

            foreach (Area area in IterateAreas())
            {
                foreach (var cellItr in area.Cells)
                    PartitionCell(cellItr.Value, RegionPartitionContext.Insert);
            }

            SpawnMarkerRegistry.InitializeSpacialPartition(bound);
            PopulationManager.InitializeSpacialPartition(bound);

            return true;
        }

        public bool? PartitionCell(Cell cell, RegionPartitionContext context)
        {
            if (CellSpatialPartition != null)
            {
                switch (context)
                {
                    case RegionPartitionContext.Insert:
                        return CellSpatialPartition.Insert(cell);
                    case RegionPartitionContext.Remove:
                        return CellSpatialPartition.Remove(cell);
                }
            }

            return null;
        }

        public float GetDistanceToClosestAreaBounds(Vector3 position)
        {
            float minDistance = float.MaxValue;
            foreach (Area area in IterateAreas())
            {
                float distance = area.RegionBounds.DistanceToPoint2D(position);
                minDistance = Math.Min(distance, minDistance);
            }

            if (minDistance == float.MaxValue)
                Logger.Error("GetDistanceToClosestAreaBounds");

            return minDistance;
        }

        public bool CheckMarkerFilter(PrototypeId filterRef)
        {
            if (filterRef == PrototypeId.Invalid) return true;
            PrototypeId markerFilter = Prototype.MarkerFilter;
            if (markerFilter == PrototypeId.Invalid) return true;
            return markerFilter == filterRef;
        }

        public bool FindTargetLocation(ref Vector3 markerPos, ref Orientation markerRot, PrototypeId areaProtoRef, PrototypeId cellProtoRef, PrototypeId entityProtoRef)
        {
            //Logger.Debug($"FindTargetLocation(): areaProtoRef={areaProtoRef.GetName()}, cellProtoRef={cellProtoRef.GetName()}, entityProtoRef={entityProtoRef.GetName()}");

            Area targetArea;

            bool found = false;

            // If we have a valid area ref, search only that area
            if (areaProtoRef != PrototypeId.Invalid)
            {
                targetArea = GetArea(areaProtoRef);
                if (targetArea != null)
                    found = targetArea.FindTargetLocation(ref markerPos, ref markerRot, cellProtoRef, entityProtoRef);
            }

            // Search all areas if we don't have a valid area ref
            if (found == false)
            {
                foreach (Area area in IterateAreas())
                {
                    targetArea = area;
                    if (targetArea.FindTargetLocation(ref markerPos, ref markerRot, cellProtoRef, entityProtoRef))
                        return true;
                }
            }

            // NOTE: The waypoint connection target for the old Avengers Tower points to the NPE version in 1.52, and there may be other cases like this.
            // We handle them by falling back to searching all cells in the region, which should be fine for small regions.

            // FIXME: Figure out why we fail to find the target in Upper East Side as well.
            if (found == false)
            {
                Logger.Warn($"FindTargetLocation(): Target {entityProtoRef.GetName()} not found in the cell {cellProtoRef.GetName()}, falling back to searching all cells");

                foreach (Cell cell in Cells)
                {
                    if (cell.FindTargetLocation(ref markerPos, ref markerRot, entityProtoRef))
                        return true;
                }
            }

            return found;
        }

        public static bool IsBoundsBlockedByEntity(Bounds bounds, WorldEntity entity, BlockingCheckFlags blockFlags)
        {
            if (entity != null)
            {
                if (entity.NoCollide) return false;

                bool selfBlocking = false;
                bool otherBlocking = false;

                if (blockFlags != 0)
                {
                    var entityProto = entity.WorldEntityPrototype;
                    if (entityProto == null) return false;

                    var boundsProto = entityProto.Bounds;
                    if (boundsProto == null) return false;

                    selfBlocking |= blockFlags.HasFlag(BlockingCheckFlags.CheckSelf);
                    otherBlocking |= blockFlags.HasFlag(BlockingCheckFlags.CheckSpawns) && boundsProto.BlocksSpawns;
                    otherBlocking |= blockFlags.HasFlag(BlockingCheckFlags.CheckGroundMovementPowers) && (boundsProto.BlocksMovementPowers == BoundsMovementPowerBlockType.Ground || boundsProto.BlocksMovementPowers == BoundsMovementPowerBlockType.All);
                    otherBlocking |= blockFlags.HasFlag(BlockingCheckFlags.CheckAllMovementPowers) && boundsProto.BlocksMovementPowers == BoundsMovementPowerBlockType.All;
                    otherBlocking |= blockFlags.HasFlag(BlockingCheckFlags.CheckLanding) && boundsProto.BlocksLanding;

                    if (otherBlocking == false) return false;
                }

                Bounds entityBounds = entity.Bounds;
                if (bounds.CanBeBlockedBy(entityBounds, selfBlocking, otherBlocking) && bounds.Intersects(entityBounds)) return true;
            }

            return false;
        }

        public int AcquireCollisionId()
        {
            int index = _collisionIds.FirstUnset();
            if (index == GBitArray.Invalid) index = _collisionIds.Size;
            _collisionIds.Set(index);
            return index;
        }

        public bool CollideEntities(int collisionId, int otherCollisionId)
        {
            int maxCollisionId = _collisionBitList.Count;
            if (collisionId >= maxCollisionId)
            {
                maxCollisionId = MaxCollisionId + 64;
                while (_collisionBitList.Count < maxCollisionId)
                    _collisionBitList.Add(new());
            }

            var collisionBits = _collisionBitList[collisionId];

            if (_collisionBits[collisionId] == false)
            {
                _collisionBits.Set(collisionId);
                collisionBits.Clear();
            }

            if (otherCollisionId >= collisionBits.Size)
                collisionBits.Resize(maxCollisionId);

            bool collide = collisionBits[otherCollisionId];
            collisionBits.Set(otherCollisionId);
            return !collide;
        }

        public void ReleaseCollisionId(int collisionId)
        {
            if (collisionId >= 0)
                _collisionIds.Reset(collisionId);
        }

        public void ClearCollidedEntities()
        {
            if (MaxCollisionId < _collisionBitList.Count / 2)
            {
                _collisionBitList.Clear();
                _collisionBits.Resize(0);
            }
            else
            {
                _collisionBits.Clear();
            }
        }

        public static PathFlags GetPathFlagsForEntity(WorldEntityPrototype entityProto)
        {
            return entityProto != null ? Locomotor.GetPathFlags(entityProto.NaviMethod) : PathFlags.None;
        }

        public bool LineOfSightTo(Vector3 startPosition, WorldEntity owner, Vector3 targetPosition, ulong targetEntityId,
            float radius = 0.0f, float padding = 0.0f, float height = 0.0f, PathFlags pathFlags = PathFlags.Sight)
        {
            float maxHeight = Math.Max(startPosition.Z, targetPosition.Z);
            maxHeight += height;
            Vector3? resultPosition = Vector3.Zero;
            Vector3? resultNormal = null;

            SweepResult sweepResult = NaviMesh.Sweep(startPosition, targetPosition, radius, pathFlags, ref resultPosition, ref resultNormal,
                padding, HeightSweepType.Constraint, (int)maxHeight, short.MinValue, owner);

            if (sweepResult == SweepResult.Success)
            {
                Vector3? resultHitPosition = null;
                return SweepToFirstHitEntity(startPosition, targetPosition, owner, targetEntityId, true, 0.0f, ref resultHitPosition) == null;
            }

            return false;
        }

        public WorldEntity SweepToFirstHitEntity<T>(Bounds sweepBounds, Vector3 sweepVelocity, ref Vector3? resultHitPosition, T canBlock) where T : ICanBlock
        {
            bool CanBlockFunc(WorldEntity otherEntity) => canBlock.CanBlock(otherEntity);
            return SweepToFirstHitEntity(sweepBounds, sweepVelocity, ref resultHitPosition, CanBlockFunc);
        }

        public WorldEntity SweepToFirstHitEntity(Vector3 startPosition, Vector3 targetPosition, WorldEntity owner,
            ulong targetEntityId, bool blocksLOS, float radiusOverride, ref Vector3? resultHitPosition)
        {
            Bounds sweepBounds = new();

            if (owner != null)
                sweepBounds = new(owner.Bounds);

            if (blocksLOS || owner == null)
                sweepBounds.InitializeSphere(1.0f, sweepBounds.CollisionType);

            if (radiusOverride > 0.0f)
                sweepBounds.Radius = radiusOverride;

            sweepBounds.Center = startPosition;
            Vector3 sweepVector = targetPosition - startPosition;

            bool CanBlockFunc(WorldEntity otherEntity) => CanBlockEntitySweep(otherEntity, owner, targetEntityId, blocksLOS);
            return SweepToFirstHitEntity(sweepBounds, sweepVector, ref resultHitPosition, CanBlockFunc);
        }

        private WorldEntity SweepToFirstHitEntity(Bounds sweepBounds, Vector3 sweepVelocity, ref Vector3? resultHitPosition, Func<WorldEntity, bool> canBlockFunc)
        {
            Vector3 sweepStart = sweepBounds.Center;
            Vector3 sweepEnd = sweepStart + sweepVelocity;
            float sweepRadius = sweepBounds.Radius;
            Aabb sweepBox = new Aabb(sweepStart, sweepRadius) + new Aabb(sweepEnd, sweepRadius);

            var sweepVector2D = sweepVelocity.To2D();
            if (Vector3.IsNearZero(sweepVector2D)) return null;
            Vector3.SafeNormalAndLength2D(sweepVector2D, out Vector3 sweepNormal2D, out float sweepLength);

            float minTime = 1.0f;
            float minDot = -1f;
            WorldEntity hitEntity = null;
            var spContext = new EntityRegionSPContext(EntityRegionSPContextFlags.All);

            foreach (var otherEntity in IterateEntitiesInVolume(sweepBox, spContext))
            {
                if (canBlockFunc(otherEntity))
                {
                    float resultTime = 1.0f;
                    Vector3? resultNormal = null;
                    if (sweepBounds.Sweep(otherEntity.Bounds, Vector3.Zero, sweepVelocity, ref resultTime, ref resultNormal))
                    {
                        if (hitEntity != null)
                        {
                            float epsilon = 0.25f / sweepLength;
                            if (Segment.EpsilonTest(resultTime, minTime, epsilon))
                            {
                                float dot = Vector3.Dot(sweepNormal2D, Vector3.Normalize2D(otherEntity.RegionLocation.Position - sweepStart));
                                if (dot > minDot)
                                {
                                    hitEntity = otherEntity;
                                    minTime = resultTime;
                                    minDot = dot;
                                    resultHitPosition = sweepStart + sweepVelocity * minTime;
                                }
                            }
                        }

                        if (resultTime < minTime)
                        {
                            float dot = Vector3.Dot(sweepNormal2D, Vector3.Normalize2D(otherEntity.RegionLocation.Position - sweepStart));
                            hitEntity = otherEntity;
                            minTime = resultTime;
                            minDot = dot;
                            resultHitPosition = sweepStart + sweepVelocity * minTime;
                        }
                    }
                }
            }

            return hitEntity;
        }

        private static bool CanBlockEntitySweep(WorldEntity testEntity, WorldEntity owner, ulong targetEntityId, bool blocksLOS)
        {
            if (testEntity == null) return false;

            if (owner != null)
            {
                if (testEntity.Id == owner.Id)
                    return false;

                if (blocksLOS == false && owner.CanBeBlockedBy(testEntity))
                    return true;
            }

            if (targetEntityId != Entity.InvalidId && testEntity.Id == targetEntityId)
                return false;

            if (blocksLOS)
            {
                var proto = testEntity.WorldEntityPrototype;
                if (proto == null) return false;

                if (proto.Bounds.BlocksLineOfSight)
                    return true;
            }

            return false;
        }

        public bool ChoosePositionAtOrNearPoint(Bounds bounds, PathFlags pathFlags, PositionCheckFlags posFlags, BlockingCheckFlags blockFlags,
            float maxDistance, out Vector3 resultPosition, RandomPositionPredicate positionPredicate = null,
            EntityCheckPredicate checkPredicate = null, int maxPositionTests = 400)
        {
            if (IsLocationClear(bounds, pathFlags, posFlags, blockFlags)
                && (positionPredicate == null || positionPredicate.Test(bounds.Center)))
            {
                resultPosition = bounds.Center;
                return true;
            }
            else
            {
                return ChooseRandomPositionNearPoint(bounds, pathFlags, posFlags, blockFlags, 0, maxDistance, out resultPosition,
                    positionPredicate, checkPredicate, maxPositionTests);
            }
        }

        public bool ChooseRandomPositionNearPoint(Bounds bounds, PathFlags pathFlags, PositionCheckFlags posFlags, BlockingCheckFlags blockFlags,
            float minDistanceFromPoint, float maxDistanceFromPoint, out Vector3 resultPosition, RandomPositionPredicate positionPredicate = null,
            EntityCheckPredicate checkPredicate = null, int maxPositionTests = 400, HeightSweepType heightSweep = HeightSweepType.None,
            int maxSweepHeight = 0)
        {
            resultPosition = Vector3.Zero;
            if (maxDistanceFromPoint < minDistanceFromPoint)
                Logger.Warn("ChooseRandomPositionNearPoint(): maxDistanceFromPoint < minDistanceFromPoint");

            if (posFlags.HasFlag(PositionCheckFlags.CanPathTo) && posFlags.HasFlag(PositionCheckFlags.CanSweepTo))
            {
                Logger.Warn("Do not use CheckCanSweepTo with CheckCanPathTo, it is a worthless CheckPath after the CheckSweep passes. " +
                            "If the CheckSweep fails, the point is dropped and CheckPath never happens. " +
                            "If you must CheckPath, you want EXCLUSIVELY CheckCanPathTo.");
                return false;
            }

            if (maxPositionTests <= 0)
            {
                Logger.Warn("maxPositionTests must be greater than zero or you will not test any positions!");
                return false;
            }

            Vector3 point = bounds.Center;
            resultPosition.Z = point.Z;
            var random = Game.Random;

            List<WorldEntity> entitiesInRadius = new();
            if (posFlags.HasFlag(PositionCheckFlags.CanBeBlockedEntity) || posFlags.HasFlag(PositionCheckFlags.CanPathToEntities))
            {
                entitiesInRadius.Capacity = 256;
                GetEntitiesInVolume(entitiesInRadius, new Sphere(point, maxDistanceFromPoint), new EntityRegionSPContext(EntityRegionSPContextFlags.ActivePartition));

                if (posFlags.HasFlag(PositionCheckFlags.CanBeBlockedEntity) && checkPredicate != null)
                {
                    for (int i = entitiesInRadius.Count - 1; i >= 0; i--)
                    {
                        if (checkPredicate.Test(entitiesInRadius[i]) == false)
                            entitiesInRadius.RemoveAt(i);
                    }
                }
            }

            Bounds checkBounds = new(bounds);
            if (blockFlags.HasFlag(BlockingCheckFlags.CheckSpawns))
                checkBounds.CollisionType = BoundsCollisionType.Blocking;

            float minDistanceSq = minDistanceFromPoint * minDistanceFromPoint;
            float maxDistanceSq = maxDistanceFromPoint * maxDistanceFromPoint;

            bool foundBlockedEntity = false;
            Vector3 blockedPosition = Vector3.Zero;

            List<WorldEntity> influenceEntities = new();

            if (posFlags.HasFlag(PositionCheckFlags.CanPathToEntities))
            {
                foreach (WorldEntity entity in entitiesInRadius)
                {
                    if (entity.HasNavigationInfluence)
                    {
                        entity.DisableNavigationInfluence();
                        influenceEntities.Add(entity);
                    }
                }
            }

            PathFlags checkPathFlags = pathFlags;
            if (blockFlags.HasFlag(BlockingCheckFlags.CheckLanding))
                checkPathFlags = PathFlags.Walk;

            float angle = 0f;
            float checkRadius = Math.Max(bounds.Radius, 5.0f);
            checkRadius = Math.Max(checkRadius, minDistanceFromPoint);
            float circumference = checkRadius / 1.5f;

            int tries = maxPositionTests; // 400!
            while (tries-- > 0)
            {
                Vector3 offset = Vector3.Zero;
                if (posFlags.HasFlag(PositionCheckFlags.InRadius))
                {
                    offset.X = checkRadius;
                    offset = Vector3.AxisAngleRotate(offset, Vector3.ZAxis, angle);
                    angle += circumference / checkRadius;
                    if (angle >= MathHelper.TwoPi)
                    {
                        checkRadius += Math.Max(bounds.Radius, 5.0f);
                        angle = 0f;
                        if (checkRadius > maxDistanceFromPoint) break;
                    }
                }
                else
                {
                    offset.X = random.NextFloat(-maxDistanceFromPoint, maxDistanceFromPoint);
                    offset.Y = random.NextFloat(-maxDistanceFromPoint, maxDistanceFromPoint);
                    float lengthSq = Vector3.LengthSquared(offset);
                    if (lengthSq < minDistanceSq || lengthSq > maxDistanceSq)
                        continue;
                }

                resultPosition.X = point.X + offset.X;
                resultPosition.Y = point.Y + offset.Y;
                checkBounds.Center = resultPosition;

                var naviMesh = NaviMesh;
                if (naviMesh.Contains(checkBounds.Center, checkBounds.Radius, new DefaultContainsPathFlagsCheck(checkPathFlags)))
                {
                    if (posFlags.HasFlag(PositionCheckFlags.CanSweepTo) || posFlags.HasFlag(PositionCheckFlags.CanSweepRadius))
                    {
                        Vector3? resultSweepPosition = new();
                        Vector3? resultNorm = null;
                        float radius = posFlags.HasFlag(PositionCheckFlags.CanSweepRadius) ? 0f : bounds.Radius;
                        SweepResult sweepResult = naviMesh.Sweep(point, resultPosition, radius, pathFlags,
                            ref resultSweepPosition, ref resultNorm, 0f, heightSweep, maxSweepHeight);
                        if (sweepResult != SweepResult.Success) continue;
                    }

                    if (posFlags.HasFlag(PositionCheckFlags.CanPathTo) || posFlags.HasFlag(PositionCheckFlags.CanPathToEntities))
                        if (NaviPath.CheckCanPathTo(naviMesh, bounds.Center, resultPosition, bounds.Radius, pathFlags) != NaviPathResult.Success)
                            continue;

                    if (positionPredicate != null && positionPredicate.Test(resultPosition) == false)
                        continue;

                    if (posFlags.HasFlag(PositionCheckFlags.CanBeBlockedEntity))
                    {
                        if (IsLocationClearOfEntities(checkBounds, entitiesInRadius, blockFlags) == false)
                        {
                            if (posFlags.HasFlag(PositionCheckFlags.PreferNoEntity) && foundBlockedEntity == false)
                            {
                                foundBlockedEntity = true;
                                blockedPosition = checkBounds.Center;
                            }

                            continue;
                        }
                    }

                    return true;
                }
            }

            foreach (WorldEntity entity in influenceEntities)
                entity.EnableNavigationInfluence();

            if (posFlags.HasFlag(PositionCheckFlags.CanBeBlockedEntity) && posFlags.HasFlag(PositionCheckFlags.PreferNoEntity) && foundBlockedEntity)
            {
                resultPosition = blockedPosition;
                return true;
            }

            resultPosition = point;
            return false;
        }

        private static bool IsLocationClearOfEntities(Bounds bounds, List<WorldEntity> entities, BlockingCheckFlags blockFlags = BlockingCheckFlags.None)
        {
            foreach (WorldEntity entity in entities)
            {
                if (IsBoundsBlockedByEntity(bounds, entity, blockFlags))
                    return false;
            }

            return true;
        }

        public bool IsLocationClear(Bounds bounds, PathFlags pathFlags, PositionCheckFlags posFlags, BlockingCheckFlags blockFlags = BlockingCheckFlags.None)
        {
            if (NaviMesh.Contains(bounds.Center, bounds.Radius, new DefaultContainsPathFlagsCheck(pathFlags)) == false)
                return false;

            if (posFlags.HasFlag(PositionCheckFlags.CanBeBlockedEntity) || posFlags.HasFlag(PositionCheckFlags.CanBeBlockedAvatar))
            {
                var volume = new Sphere(bounds.Center, bounds.Radius);
                foreach (WorldEntity entity in IterateEntitiesInVolume(volume, new(EntityRegionSPContextFlags.ActivePartition)))
                {
                    if (posFlags.HasFlag(PositionCheckFlags.CanBeBlockedAvatar) && entity is not Avatar) continue;
                    if (IsBoundsBlockedByEntity(bounds, entity, blockFlags))
                        return false;
                }
            }

            return true;
        }

        public bool ProjectBoundsIntoRegion(ref Bounds bounds, in Vector3 direction)
        {
            Point2[] points = Aabb2.Expand(-bounds.GetRadius()).GetPoints();

            float minDistance = float.MaxValue;
            Vector3 closestPoint = Vector3.Zero;

            for (int i = 0; i < 4; i++)
            {
                var point1 = new Vector3(points[i].X, points[i].Y, 0.0f);
                var point2 = new Vector3(points[(i + 1) % 4].X, points[(i + 1) % 4].Y, 0.0f);

                if (Segment.RaySegmentIntersect2D(bounds.Center, direction, point1, point2 - point1, out Vector3 intersectPoint))
                {
                    float distance = Vector3.Distance(intersectPoint, bounds.Center);
                    if (distance < minDistance)
                    {
                        minDistance = distance;
                        closestPoint = intersectPoint;
                    }
                }
            }
            if (minDistance == float.MaxValue) return false;

            bounds.Center = new Vector3(closestPoint.X, closestPoint.Y, bounds.Center.Z);
            return true;
        }

        #endregion

        public void UpdateLastVisitedTime()
        {
            LastVisitedTime = Clock.UnixTime;
        }

        public void OnAddedToAOI(Player player)
        {
            Logger.Trace($"OnAddedToAOI(): {this} to {player}");

            // Initialize player Missions
            player.MissionManager.InitializeForPlayer(player, this);

            var manager = Game.EntityManager;
            // Consider MetaGames
            var aoi = player.AOI;
            if (aoi != null)
                foreach (var metagameId in MetaGames)
                {
                    var metagame = manager.GetEntity<MetaGame>(metagameId);
                    metagame?.ConsiderInAOI(aoi);                
                }

            // Sync region discovered entities with the player that has entered this region
            foreach (ulong entityId in _discoveredEntities)
            {
                WorldEntity discoveredEntity = manager.GetEntity<WorldEntity>(entityId);
                if (discoveredEntity == null)
                {
                    Logger.Warn("OnAddedToAOI(): discoveredEntity == null");
                    continue;
                }

                player.DiscoverEntity(discoveredEntity, true);
            }
        }

        public void OnRemovedFromAOI(Player player)
        {
            Logger.Trace($"OnRemovedFromAOI(): {this} from {player}");

            var manager = Game.EntityManager;
            // Remove synced region discovered entities from the player that has left this region
            foreach (ulong entityId in _discoveredEntities)
            {
                WorldEntity discoveredEntity = manager.GetEntity<WorldEntity>(entityId);
                if (discoveredEntity == null)
                {
                    Logger.Warn("OnRemovedFromAOI(): discoveredEntity == null");
                    continue;
                }

                player.UndiscoverEntity(discoveredEntity, true);
            }

            foreach(var metagameId in MetaGames)
            {
                var metagame = manager.GetEntity<MetaGame>(metagameId);
                metagame?.OnRemovePlayer(player);
            }

            // Destroy player Missions
            player.MissionManager.Shutdown(this);
        }

        public void OnLoadingFinished()
        {
            if (IsFirstLoaded) return;            
            IsFirstLoaded = true;

            foreach (var kvp in Properties.IteratePropertyRange(PropertyEnum.ScoringEventTimerStartTimeMS))                
                if (kvp.Value == -1) 
                {
                    Property.FromParam(kvp.Key, 0, out PrototypeId timerRef);
                    ScoringEventTimerStart(timerRef);
                }
        }

        public void OnLoadingFinished()
        {
            if (IsFirstLoaded) return;
            IsFirstLoaded = true;
        }

        public IEnumerable<PlayerConnection> GetInterestedClients(AOINetworkPolicyValues interestPolicies)
        {
            return Game.NetworkManager.GetInterestedClients(this);
        }

        public bool HasKeyword(KeywordPrototype keywordProto)
        {
            return keywordProto != null && Prototype.HasKeyword(keywordProto);
        }

        public AvatarOnKilledInfoPrototype GetAvatarOnKilledInfo()
        {
            // Return default info if no override is set
            if (_avatarOnKilledInfo == PrototypeId.Invalid)
                return GameDatabase.GlobalsPrototype.ResurrectionDefaultInfo.As<AvatarOnKilledInfoPrototype>();

            return _avatarOnKilledInfo.As<AvatarOnKilledInfoPrototype>();
        }

        public void SetAvatarOnKilledInfo(PrototypeId avatarOnKilledInfo)
        {
            _avatarOnKilledInfo = avatarOnKilledInfo == PrototypeId.Invalid
                ? GameDatabase.GlobalsPrototype.ResurrectionDefaultInfo
                : avatarOnKilledInfo;
        }

        private bool InitDividedStartLocations(DividedStartLocationPrototype[] dividedStartLocations)
        {
            ClearDividedStartLocations();
            if (dividedStartLocations == null) return false;

            foreach (var location in dividedStartLocations)
                DividedStartLocations.Add(new(location));

            return true;
        }

        private void ClearDividedStartLocations()
        {
            DividedStartLocations.Clear();
        }

        public bool FilterRegion(PrototypeId filterRegionRef, bool includeChildren = false, PrototypeId[] regionsExclude = null)
        {
            if (Prototype == null) return false;
            return Prototype.FilterRegion(filterRegionRef, includeChildren, regionsExclude);
        }

        public bool FilterRegions(PrototypeId[] filterRegions)
        {
<<<<<<< HEAD
            if (Prototype == null || filterRegions.IsNullOrEmpty()) return false; 
=======
            if (Prototype == null || filterRegions.IsNullOrEmpty()) return false;
>>>>>>> eb40621b
            foreach (var regionRef in filterRegions)
                if (Prototype.FilterRegion(regionRef, false, null)) return true;
            return false;
        }

<<<<<<< HEAD
        public void ScoringEventTimerStart(PrototypeId timerRef)
        {
            if (timerRef == PrototypeId.Invalid) return;
            var startPropId = new PropertyId(PropertyEnum.ScoringEventTimerStartTimeMS, timerRef);
            if (IsFirstLoaded == false)
            {
                Properties[startPropId] = -1;
                return;
            }

            Properties[startPropId] = (int)Clock.GameTime.TotalMilliseconds;
        }

        public void ScoringEventTimerStop(PrototypeId timerRef)
        {
            if (timerRef == PrototypeId.Invalid) return;
            var startPropId = new PropertyId(PropertyEnum.ScoringEventTimerStartTimeMS, timerRef);
            var accumPropId = new PropertyId(PropertyEnum.ScoringEventTimerAccumTimeMS, timerRef);
            if (Properties.HasProperty(startPropId) == false) return;

            int startTime = Properties[startPropId];
            if (startTime > 0)
            {
                var time = Clock.GameTime - TimeSpan.FromMilliseconds(startTime);
                Properties.AdjustProperty((int)time.TotalMilliseconds, accumPropId);
                Properties.RemoveProperty(startPropId);
            }
        }

=======
>>>>>>> eb40621b
        public void EvalRegionProperties(EvalPrototype evalProto, PropertyCollection properties)
        {
            if (evalProto == null) return;
            using EvalContextData evalContext = ObjectPoolManager.Instance.Get<EvalContextData>();
            evalContext.Game = Game;
            evalContext.SetVar_PropertyCollectionPtr(EvalContext.Default, properties);
            evalContext.SetReadOnlyVar_PropertyCollectionPtr(EvalContext.Other, Properties);
            Eval.RunBool(evalProto, evalContext);
        }

        public void GetUnuqueSelectorIndex(ref int index, int size, PrototypeId dataRef)
        {
            if (_uniqueSelectorIndexes.TryGetValue(dataRef, out ulong mask) == false) return;
            int start = index;
            do
            {
                index = (index + 1) % size;
                if (MathHelper.EBitTest(mask, index) == false) return;
            }
            while (index != start);
        }

        public void SetUnuqueSelectorIndex(int index, bool setUnique, PrototypeId dataRef)
        {
            if (_uniqueSelectorIndexes.ContainsKey(dataRef) == false) return;

            if (setUnique)
                _uniqueSelectorIndexes[dataRef] |= 1UL << index;
            else
                _uniqueSelectorIndexes[dataRef] &= ~(1UL << index);
        }

        private void SetPlayerDeaths(int value)
        {
            _playerDeaths = value;
<<<<<<< HEAD
            PlayerDeathRecordedEvent.Invoke(new(null));
=======
>>>>>>> eb40621b
        }

        public void OnRecordPlayerDeath(Player player, Avatar avatar, WorldEntity killer)
        {
            if (player == null) return;

            /*  TODO PvP
                PropertyEnum.PvPDeathsDuringMatch
                PropertyEnum.PvPKillsDuringMatch
                PropertyEnum.PvPKills
            */

            if (Properties.HasProperty(PropertyEnum.EndlessLevel))
                player.Properties.AdjustProperty(1, PropertyEnum.EndlessLevelDeathCount);

            _playerDeaths++;
<<<<<<< HEAD

            PlayerDeathRecordedEvent.Invoke(new(player));
=======
>>>>>>> eb40621b
        }

        public PrototypeId GetStartTarget(Player player)
        {
            PrototypeId startTargetRef = Properties[PropertyEnum.RegionStartTargetOverride];
            if (startTargetRef == PrototypeId.Invalid)
            {
                if (GetDividedStartTarget(player, ref startTargetRef) == false)
                    startTargetRef = Prototype.StartTarget;
            }
            return startTargetRef;
        }

        private bool GetDividedStartTarget(Player player, ref PrototypeId startTargetRef)
        {
            if (DividedStartLocations.Count == 0) return false;

            foreach (var startLocation in DividedStartLocations)
                if (startLocation.UpdatePlayers(player, Game))
                {
                    startTargetRef = startLocation.Location.Target;
                    return true;
                }

            Picker<DividedStartLocation> picker = new(Game.Random);
            foreach (var startLocation in DividedStartLocations)
                if (startLocation.Weight > 0) picker.Add(startLocation, startLocation.Weight);

            if (picker.Pick(out var pickLocation))
            {
                pickLocation.AddPlayer(player);
                startTargetRef = pickLocation.Location.Target;
                return true;
            }

            return false;
        }
    }

    public class RandomPositionPredicate    // TODO: Change to interface / struct
    {
        public virtual bool Test(Vector3 center) => false;
    }

    public class EntityCheckPredicate       // TODO: Change to interface / struct
    {
        public virtual bool Test(WorldEntity worldEntity) => false;
    }

    public class DividedStartLocation
    {
        public DividedStartLocationPrototype Location { get; }
        public int Weight { get => Location.Players - _players.Count; }

        private readonly List<ulong> _players;

        public DividedStartLocation(DividedStartLocationPrototype location)
        {
            Location = location;
            _players = new();
        }

        public void AddPlayer(Player player)
        {
            _players.Add(player.DatabaseUniqueId);
        }

        public bool UpdatePlayers(Player player, Game game)
        {
            if (player == null) return false;
            var manager = game.EntityManager;
            if (manager == null) return false;

<<<<<<< HEAD
            foreach(ulong playerGUID in _players.ToArray())
=======
            foreach (ulong playerGUID in _players.ToArray())
>>>>>>> eb40621b
            {
                if (playerGUID == player.DatabaseUniqueId) return true;
                var existplayer = manager.GetEntityByDbGuid<Player>(playerGUID);
                if (existplayer == null) _players.Remove(playerGUID);
            }

            return false;
        }
    }
}<|MERGE_RESOLUTION|>--- conflicted
+++ resolved
@@ -198,8 +198,6 @@
 
         #endregion
 
-        #endregion
-
         public Region(Game game)
         {
             Game = game;
@@ -462,18 +460,10 @@
                 }
             }
             // } while (found && (tries-- > 0)); // TODO: For what 100 tries?
-<<<<<<< HEAD
             
             if (Game != null)
                 MissionManager?.Shutdown(this);
             
-=======
-
-            /*
-            if (Game != null && MissionManager != null)
-                MissionManager.Shutdown(this);
-            */
->>>>>>> eb40621b
             while (MetaGames.Count > 0)
             {
                 var metaGameId = MetaGames[0];
@@ -489,23 +479,10 @@
             }
 
             ClearDividedStartLocations();
-<<<<<<< HEAD
-            
+
             foreach (var entity in Game.EntityManager.IterateEntities())
                 if (entity is WorldEntity worldEntity)
                     worldEntity.EmergencyRegionCleanup(this);
-=======
-
-            foreach (var entity in Game.EntityManager.IterateEntities())
-                if (entity is WorldEntity worldEntity)
-                    worldEntity.EmergencyRegionCleanup(this);
-
-            // We need to destroy everything we spawned, because even a single
-            // existing entity that references the population manager is going
-            // to cause all SpawnSpecs and the entities they reference to get
-            // stuck in memory, causing a leak.
-            PopulationManager.TEMP_DestroyAllSpawnedEntities();
->>>>>>> eb40621b
 
             NaviMesh.Release();
             PopulationManager.Deallocate();
@@ -598,7 +575,6 @@
             foreach (var area in Areas.Values.ToArray())
                 if (bound == null || area.RegionBounds.Intersects(bound.Value))
                     yield return area;
-<<<<<<< HEAD
         }
 
         public void RebuildBlackOutZone(BlackOutZone zone)
@@ -606,8 +582,6 @@
             foreach (var area in IterateAreas())
                 if (area.TestStatus(GenerateFlag.Population) && zone.Sphere.Intersects(area.RegionBounds))
                     area.RebuildBlackOutZone(zone);
-=======
->>>>>>> eb40621b
         }
 
         public int GetAreaLevel(Area area)
@@ -1502,7 +1476,7 @@
 
         public void OnLoadingFinished()
         {
-            if (IsFirstLoaded) return;            
+            if (IsFirstLoaded) return;
             IsFirstLoaded = true;
 
             foreach (var kvp in Properties.IteratePropertyRange(PropertyEnum.ScoringEventTimerStartTimeMS))                
@@ -1511,12 +1485,6 @@
                     Property.FromParam(kvp.Key, 0, out PrototypeId timerRef);
                     ScoringEventTimerStart(timerRef);
                 }
-        }
-
-        public void OnLoadingFinished()
-        {
-            if (IsFirstLoaded) return;
-            IsFirstLoaded = true;
         }
 
         public IEnumerable<PlayerConnection> GetInterestedClients(AOINetworkPolicyValues interestPolicies)
@@ -1569,48 +1537,12 @@
 
         public bool FilterRegions(PrototypeId[] filterRegions)
         {
-<<<<<<< HEAD
-            if (Prototype == null || filterRegions.IsNullOrEmpty()) return false; 
-=======
             if (Prototype == null || filterRegions.IsNullOrEmpty()) return false;
->>>>>>> eb40621b
             foreach (var regionRef in filterRegions)
                 if (Prototype.FilterRegion(regionRef, false, null)) return true;
             return false;
         }
 
-<<<<<<< HEAD
-        public void ScoringEventTimerStart(PrototypeId timerRef)
-        {
-            if (timerRef == PrototypeId.Invalid) return;
-            var startPropId = new PropertyId(PropertyEnum.ScoringEventTimerStartTimeMS, timerRef);
-            if (IsFirstLoaded == false)
-            {
-                Properties[startPropId] = -1;
-                return;
-            }
-
-            Properties[startPropId] = (int)Clock.GameTime.TotalMilliseconds;
-        }
-
-        public void ScoringEventTimerStop(PrototypeId timerRef)
-        {
-            if (timerRef == PrototypeId.Invalid) return;
-            var startPropId = new PropertyId(PropertyEnum.ScoringEventTimerStartTimeMS, timerRef);
-            var accumPropId = new PropertyId(PropertyEnum.ScoringEventTimerAccumTimeMS, timerRef);
-            if (Properties.HasProperty(startPropId) == false) return;
-
-            int startTime = Properties[startPropId];
-            if (startTime > 0)
-            {
-                var time = Clock.GameTime - TimeSpan.FromMilliseconds(startTime);
-                Properties.AdjustProperty((int)time.TotalMilliseconds, accumPropId);
-                Properties.RemoveProperty(startPropId);
-            }
-        }
-
-=======
->>>>>>> eb40621b
         public void EvalRegionProperties(EvalPrototype evalProto, PropertyCollection properties)
         {
             if (evalProto == null) return;
@@ -1646,10 +1578,6 @@
         private void SetPlayerDeaths(int value)
         {
             _playerDeaths = value;
-<<<<<<< HEAD
-            PlayerDeathRecordedEvent.Invoke(new(null));
-=======
->>>>>>> eb40621b
         }
 
         public void OnRecordPlayerDeath(Player player, Avatar avatar, WorldEntity killer)
@@ -1666,11 +1594,6 @@
                 player.Properties.AdjustProperty(1, PropertyEnum.EndlessLevelDeathCount);
 
             _playerDeaths++;
-<<<<<<< HEAD
-
-            PlayerDeathRecordedEvent.Invoke(new(player));
-=======
->>>>>>> eb40621b
         }
 
         public PrototypeId GetStartTarget(Player player)
@@ -1744,11 +1667,7 @@
             var manager = game.EntityManager;
             if (manager == null) return false;
 
-<<<<<<< HEAD
-            foreach(ulong playerGUID in _players.ToArray())
-=======
             foreach (ulong playerGUID in _players.ToArray())
->>>>>>> eb40621b
             {
                 if (playerGUID == player.DatabaseUniqueId) return true;
                 var existplayer = manager.GetEntityByDbGuid<Player>(playerGUID);
