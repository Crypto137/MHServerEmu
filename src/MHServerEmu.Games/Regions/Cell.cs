--- conflicted
+++ resolved
@@ -351,30 +351,6 @@
             return RegionBounds.Center + markerPos - Prototype.BoundingBox.Center;
         }
 
-<<<<<<< HEAD
-=======
-        public void SpawnPopulation(List<PopulationObject> population)
-        {
-            foreach (var markerProto in Prototype.MarkerSet.Markers)
-            {
-                if (markerProto is EntityMarkerPrototype entityMarker)
-                {
-                    PrototypeId dataRef = GameDatabase.GetDataRefByPrototypeGuid(entityMarker.EntityGuid);
-                    Prototype entity = GameDatabase.GetPrototype<Prototype>(dataRef);
-
-                    if (entity is SpawnMarkerPrototype spawnMarker && spawnMarker.Type != MarkerType.Prop)
-                    {
-                        foreach (PopulationObject spawn in population)
-                        {
-                            if (spawn.MarkerRef == spawnMarker.DataRef && spawn.SpawnByMarker(this))
-                                break;
-                        }
-                    }
-                }
-            }
-        }
-
->>>>>>> 562a5c74
         private void VisitPropSpawns(PropSpawnVisitor visitor)
         {
             PropTable propTable = Area.PropTable;
