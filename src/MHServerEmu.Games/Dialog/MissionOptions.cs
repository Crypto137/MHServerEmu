--- conflicted
+++ resolved
@@ -16,11 +16,7 @@
         public BaseMissionOption Option;
         public PlayerHUDEnum Flags;
 
-<<<<<<< HEAD
-        public EntityObjectiveInfo(PrototypeId missionRef, MissionState missionState, MissionObjectiveState objectiveState, byte objectiveIndex, 
-=======
         public EntityObjectiveInfo(PrototypeId missionRef, MissionState missionState, MissionObjectiveState objectiveState, byte objectiveIndex,
->>>>>>> ad9eb34e
             BaseMissionOption option, PlayerHUDEnum flags)
         {
             MissionRef = missionRef;
@@ -72,7 +68,6 @@
         }
 
         public MissionObjective GetObjective(Mission mission)
-<<<<<<< HEAD
         {
             if (mission == null) return null;
             if (MissionProto.DataRef == mission.PrototypeDataRef)
@@ -113,15 +108,10 @@
                 return EntityFilterWrapper.EvaluateEntity(interactee);
 
             return isActive;
-=======
-        {
-            return null;
->>>>>>> ad9eb34e
         }
 
         public void SetInteractDataObjectiveFlags(Player player, ref InteractData outInteractData, Mission mission, BaseMissionOption option)
         {
-<<<<<<< HEAD
             if (MissionProto == null) return;
 
             var flags = PlayerHUDEnum.HasObjectives;
@@ -171,39 +161,6 @@
             outInteractData.PlayerHUDFlags |= flags;
             outInteractData.PlayerHUDArrowDistanceOverride = Math.Max(outInteractData.PlayerHUDArrowDistanceOverride, GetPlayerHUDArrowDistanceOverride(objectiveProto));
             outInteractData.InsertMissionObjective(mission, objective, this, flags);
-=======
-            bool isActive = false;
-
-            if (HasObjective == false)
-            {
-                MissionStateFlags missionState = (MissionStateFlags)(1 << (int)mission.State);
-                if (MissionState.HasFlag(missionState))
-                    isActive = true;
-            }
-            else
-            {
-                MissionObjective objective = GetObjective(mission);
-                if (objective != null)
-                {
-                    MissionObjectiveState objectiveState = objective.State;
-                    if (objectiveState == MissionObjectiveState.Active && interactee != null && objective.HasInteractedWithEntity(interactee))
-                        objectiveState = MissionObjectiveState.Completed;
-
-                    if (ObjectiveState.HasFlag((MissionObjectiveStateFlags)(1 << (int)objectiveState)))
-                        isActive = true;
-                }
-                else
-                {
-                    if (mission.State == Missions.MissionState.Completed && ObjectiveState.HasFlag(MissionObjectiveStateFlags.Completed))
-                        isActive = true;
-                }
-            }
-
-            if (interactee != null && isActive)
-                return EntityFilterWrapper.EvaluateEntity(interactee);
-
-            return isActive;
->>>>>>> ad9eb34e
         }
 
         private static int GetPlayerHUDArrowDistanceOverride(MissionObjectivePrototype objectiveProto)
